--- conflicted
+++ resolved
@@ -1,8 +1,4 @@
-<<<<<<< HEAD
 // RUN: triton-opt %s -allow-unregistered-dialect -split-input-file -tritongpu-test-pipeline-schedule-loop -canonicalize | FileCheck %s
-=======
-// RUN: triton-opt %s -tritongpu-test-pipeline-schedule-loop -canonicalize | FileCheck %s
->>>>>>> 3121ad5a
 
 #AL = #ttg.blocked<{sizePerThread = [1, 4], threadsPerWarp = [4, 8], warpsPerCTA = [4, 1], order = [1, 0]}>
 #BL = #ttg.blocked<{sizePerThread = [1, 4], threadsPerWarp = [1, 32], warpsPerCTA = [4, 1], order = [1, 0]}>
@@ -569,4 +565,219 @@
     }
     tt.return
   }
+}
+
+// -----
+
+#blocked = #ttg.blocked<{sizePerThread = [1, 8], threadsPerWarp = [2, 16], warpsPerCTA = [4, 1], order = [1, 0]}>
+#blocked1 = #ttg.blocked<{sizePerThread = [1, 128], threadsPerWarp = [32, 1], warpsPerCTA = [4, 1], order = [1, 0]}>
+#shared = #ttg.nvmma_shared<{swizzlingByteWidth = 128, transposed = false, elementBitWidth = 16}>
+#tmem = #ttng.tensor_memory_encoding<blockM = 128, blockN = 128, unpacked = true>
+
+module attributes {"ttg.num-warps" = 4 : i32, "ttg.num-ctas" = 1 : i32} {
+// CHECK-LABEL: @tc_gen5_mma
+tt.func @tc_gen5_mma(%lb : index, %ub : index, %step : index,
+                  %A_ptr: tensor<128x128x!tt.ptr<f16>, #blocked1> {tt.divisibility = 16 : i32, tt.contiguity = 16 : i32},
+                  %B: tensor<128x128xf16, #blocked1>,
+                  %acc_tm : !ttg.memdesc<128x128xf32, #tmem, #ttng.tensor_memory>) -> () {
+  %true = arith.constant true
+  scf.for %iv = %lb to %ub step %step : index {
+    // CHECK: tt.load {{.*}} {loop.cluster = 3 : i32, loop.stage = 0 : i32}
+    %A = tt.load %A_ptr {tt.latency = 2 : i32} : tensor<128x128x!tt.ptr<f16>, #blocked1>
+    // CHECK: ttg.local_alloc {{.*}} {loop.cluster = 1 : i32, loop.stage = 2 : i32}
+    %A_sh = ttg.local_alloc %A : (tensor<128x128xf16, #blocked1>) -> !ttg.memdesc<128x128xf16, #shared, #ttg.shared_memory>
+    // CHECK: ttg.local_alloc {{.*}} {loop.cluster = 1 : i32, loop.stage = 2 : i32}
+    %B_sh = ttg.local_alloc %B : (tensor<128x128xf16, #blocked1>) -> !ttg.memdesc<128x128xf16, #shared, #ttg.shared_memory>
+    // CHECK: ttng.tc_gen5_mma {{.*}} {loop.cluster = 1 : i32, loop.stage = 2 : i32}
+    ttng.tc_gen5_mma %A_sh, %B_sh, %acc_tm, %true, %true {tt.latency = 1 : i32} : (!ttg.memdesc<128x128xf16, #shared, #ttg.shared_memory>, !ttg.memdesc<128x128xf16, #shared, #ttg.shared_memory>, !ttg.memdesc<128x128xf32, #tmem, #ttng.tensor_memory>, i1, i1) -> ()
+    // CHECK: "use"{{.*}} {loop.cluster = 0 : i32, loop.stage = 3 : i32}
+    "use"(%acc_tm) : (!ttg.memdesc<128x128xf32, #tmem, #ttng.tensor_memory>) -> ()
+  }
+  tt.return
+}
+}
+
+// -----
+
+#blocked = #ttg.blocked<{sizePerThread = [1, 8], threadsPerWarp = [2, 16], warpsPerCTA = [4, 1], order = [1, 0]}>
+#blocked1 = #ttg.blocked<{sizePerThread = [1, 128], threadsPerWarp = [32, 1], warpsPerCTA = [4, 1], order = [1, 0]}>
+#shared = #ttg.nvmma_shared<{swizzlingByteWidth = 128, transposed = false, elementBitWidth = 16}>
+#tmem = #ttng.tensor_memory_encoding<blockM = 128, blockN = 128, unpacked = true>
+
+module attributes {"ttg.num-warps" = 4 : i32, "ttg.num-ctas" = 1 : i32} {
+// CHECK-LABEL: @tc_gen5_mma_if_user
+tt.func @tc_gen5_mma_if_user(%lb : index, %ub : index, %step : index,
+                  %A_ptr: tensor<128x128x!tt.ptr<f16>, #blocked1> {tt.divisibility = 16 : i32, tt.contiguity = 16 : i32},
+                  %B: tensor<128x128xf16, #blocked1>,
+                  %acc_tm : !ttg.memdesc<128x128xf32, #tmem, #ttng.tensor_memory>,
+                  %cnd: i1) -> () {
+  %true = arith.constant true
+  scf.for %iv = %lb to %ub step %step : index {
+    // CHECK: tt.load {{.*}} {loop.cluster = 3 : i32, loop.stage = 0 : i32}
+    %A = tt.load %A_ptr {tt.latency = 2 : i32} : tensor<128x128x!tt.ptr<f16>, #blocked1>
+    // CHECK: ttg.local_alloc {{.*}} {loop.cluster = 1 : i32, loop.stage = 2 : i32}
+    %A_sh = ttg.local_alloc %A : (tensor<128x128xf16, #blocked1>) -> !ttg.memdesc<128x128xf16, #shared, #ttg.shared_memory>
+    // CHECK: ttg.local_alloc {{.*}} {loop.cluster = 1 : i32, loop.stage = 2 : i32}
+    %B_sh = ttg.local_alloc %B : (tensor<128x128xf16, #blocked1>) -> !ttg.memdesc<128x128xf16, #shared, #ttg.shared_memory>
+    // CHECK: ttng.tc_gen5_mma {{.*}} {loop.cluster = 1 : i32, loop.stage = 2 : i32}
+    ttng.tc_gen5_mma %A_sh, %B_sh, %acc_tm, %true, %true {tt.latency = 1 : i32} : (!ttg.memdesc<128x128xf16, #shared, #ttg.shared_memory>, !ttg.memdesc<128x128xf16, #shared, #ttg.shared_memory>, !ttg.memdesc<128x128xf32, #tmem, #ttng.tensor_memory>, i1, i1) -> ()
+    scf.if %cnd {
+      "use"(%acc_tm) : (!ttg.memdesc<128x128xf32, #tmem, #ttng.tensor_memory>) -> ()
+    }
+    // CHECK: scf.if
+    // CHECK: "use"{{.*}}
+    // CHECK-NOT: loop.cluster
+    // CHECK: } {loop.cluster = 4 : i32, loop.stage = 3 : i32}
+  }
+  tt.return
+}
+}
+
+// -----
+
+#blocked = #ttg.blocked<{sizePerThread = [1, 8], threadsPerWarp = [2, 16], warpsPerCTA = [4, 1], order = [1, 0]}>
+#blocked1 = #ttg.blocked<{sizePerThread = [1, 128], threadsPerWarp = [32, 1], warpsPerCTA = [4, 1], order = [1, 0]}>
+#shared = #ttg.nvmma_shared<{swizzlingByteWidth = 128, transposed = false, elementBitWidth = 16}>
+#shared1 = #ttg.swizzled_shared<{vec = 1, perPhase = 1, maxPhase = 1, order = [4, 3, 2, 1, 0]}>
+#tmem = #ttng.tensor_memory_encoding<blockM = 128, blockN = 128, unpacked = true>
+
+module attributes {"ttg.num-warps" = 4 : i32, "ttg.num-ctas" = 1 : i32} {
+// CHECK-LABEL: @tc_gen5_mma_scaled
+tt.func @tc_gen5_mma_scaled(%lb : index, %ub : index, %step : index,
+                  %A_ptr: tensor<128x128x!tt.ptr<f16>, #blocked1> {tt.divisibility = 16 : i32, tt.contiguity = 16 : i32},
+                  %B: tensor<128x128xf16, #blocked1>,
+                  %A_sc_sh: !ttg.memdesc<1x2x32x4x4xi8, #shared1, #ttg.shared_memory>,
+                  %B_sc_sh: !ttg.memdesc<1x2x32x4x4xi8, #shared1, #ttg.shared_memory>,
+                  %acc_tm : !ttg.memdesc<128x128xf32, #tmem, #ttng.tensor_memory>) -> () {
+  %true = arith.constant true
+  scf.for %iv = %lb to %ub step %step : index {
+    // CHECK: tt.load {{.*}} {loop.cluster = 3 : i32, loop.stage = 0 : i32}
+    %A = tt.load %A_ptr {tt.latency = 2 : i32} : tensor<128x128x!tt.ptr<f16>, #blocked1>
+    // CHECK: ttg.local_alloc {{.*}} {loop.cluster = 1 : i32, loop.stage = 2 : i32}
+    %A_sh = ttg.local_alloc %A : (tensor<128x128xf16, #blocked1>) -> !ttg.memdesc<128x128xf16, #shared, #ttg.shared_memory>
+    // CHECK: ttg.local_alloc {{.*}} {loop.cluster = 1 : i32, loop.stage = 2 : i32}
+    %B_sh = ttg.local_alloc %B : (tensor<128x128xf16, #blocked1>) -> !ttg.memdesc<128x128xf16, #shared, #ttg.shared_memory>
+    // CHECK: ttng.tc_gen5_mma_scaled {{.*}} {loop.cluster = 1 : i32, loop.stage = 2 : i32}
+    ttng.tc_gen5_mma_scaled %A_sh, %B_sh, %acc_tm, %A_sc_sh, %B_sc_sh, %true, %true lhs = e5m2 rhs = e5m2 {tt.latency = 1 : i32} : (!ttg.memdesc<128x128xf16, #shared, #ttg.shared_memory>, !ttg.memdesc<128x128xf16, #shared, #ttg.shared_memory>, !ttg.memdesc<128x128xf32, #tmem, #ttng.tensor_memory>, !ttg.memdesc<1x2x32x4x4xi8, #shared1, #ttg.shared_memory>, !ttg.memdesc<1x2x32x4x4xi8, #shared1, #ttg.shared_memory>, i1, i1) -> ()
+    // CHECK: "use"{{.*}} {loop.cluster = 0 : i32, loop.stage = 3 : i32}
+    "use"(%acc_tm) : (!ttg.memdesc<128x128xf32, #tmem, #ttng.tensor_memory>) -> ()
+  }
+  tt.return
+}
+}
+
+// -----
+
+#blocked = #ttg.blocked<{sizePerThread = [1, 8], threadsPerWarp = [2, 16], warpsPerCTA = [4, 1], order = [1, 0]}>
+#blocked1 = #ttg.blocked<{sizePerThread = [1, 128], threadsPerWarp = [32, 1], warpsPerCTA = [4, 1], order = [1, 0]}>
+#shared = #ttg.nvmma_shared<{swizzlingByteWidth = 128, transposed = false, elementBitWidth = 16}>
+#smem = #ttg.shared_memory
+#tmem = #ttng.tensor_memory_encoding<blockM = 128, blockN = 128, unpacked = true>
+module attributes {"ttg.num-ctas" = 1 : i32, "ttg.num-warps" = 4 : i32, ttg.target = "cuda:100", "ttg.threads-per-warp" = 32 : i32} {
+  // CHECK-LABEL: @select_after_mma
+  tt.func public @select_after_mma(%arg0: tensor<128x128x!tt.ptr<f16>, #blocked> {tt.contiguity = 16 : i32, tt.divisibility = 16 : i32}, %arg1: tensor<128x128x!tt.ptr<f16>, #blocked> {tt.contiguity = 16 : i32, tt.divisibility = 16 : i32}, %arg2: i32) -> tensor<128x128xf16, #blocked1> attributes {noinline = false} {
+    %true = arith.constant true
+    %cst = arith.constant dense<0.000000e+00> : tensor<128x128xf32, #blocked1>
+    %cst_0 = arith.constant dense<2.000000e+00> : tensor<128x128xf32, #blocked1>
+    %c0_i32 = arith.constant 0 : i32
+    %c1_i32 = arith.constant 1 : i32
+    %0 = "cnd"() : () -> i1
+    %1 = ttng.tmem_alloc  : () -> !ttg.memdesc<128x128xf32, #tmem, #ttng.tensor_memory, mutable>
+    ttng.tmem_store %cst, %1, %true : tensor<128x128xf32, #blocked1> -> !ttg.memdesc<128x128xf32, #tmem, #ttng.tensor_memory, mutable>
+    scf.for %arg3 = %c0_i32 to %arg2 step %c1_i32  : i32 {
+      %4 = tt.load %arg0 {tt.latency = 2 : i32} : tensor<128x128x!tt.ptr<f16>, #blocked>
+      %5 = ttg.local_alloc %4 : (tensor<128x128xf16, #blocked>) -> !ttg.memdesc<128x128xf16, #shared, #smem, mutable>
+      %6 = tt.load %arg1 {tt.latency = 2 : i32} : tensor<128x128x!tt.ptr<f16>, #blocked>
+      %7 = ttg.local_alloc %6 : (tensor<128x128xf16, #blocked>) -> !ttg.memdesc<128x128xf16, #shared, #smem, mutable>
+      ttng.tc_gen5_mma %5, %7, %1, %true, %true {tt.latency = 1 : i32} : (!ttg.memdesc<128x128xf16, #shared, #smem, mutable>, !ttg.memdesc<128x128xf16, #shared, #smem, mutable>, !ttg.memdesc<128x128xf32, #tmem, #ttng.tensor_memory, mutable>, i1, i1) -> ()
+      // CHECK: arith.xori {{.*}} {loop.cluster = 0 : i32, loop.stage = 3 : i32}
+      %8 = arith.xori %0, %true : i1
+      // CHECK: ttng.tmem_store {{.*}} {loop.cluster = 0 : i32, loop.stage = 3 : i32}
+      ttng.tmem_store %cst_0, %1, %8 : tensor<128x128xf32, #blocked1> -> !ttg.memdesc<128x128xf32, #tmem, #ttng.tensor_memory, mutable>
+    } {tt.scheduled_max_stage = 3 : i32}
+    %2 = ttng.tmem_load %1 : !ttg.memdesc<128x128xf32, #tmem, #ttng.tensor_memory, mutable> -> tensor<128x128xf32, #blocked1>
+    %3 = arith.truncf %2 : tensor<128x128xf32, #blocked1> to tensor<128x128xf16, #blocked1>
+    tt.return %3 : tensor<128x128xf16, #blocked1>
+  }
+}
+
+// -----
+
+#blocked = #ttg.blocked<{sizePerThread = [1, 8], threadsPerWarp = [2, 16], warpsPerCTA = [4, 1], order = [1, 0]}>
+#blocked1 = #ttg.blocked<{sizePerThread = [1, 128], threadsPerWarp = [32, 1], warpsPerCTA = [4, 1], order = [1, 0]}>
+#shared = #ttg.nvmma_shared<{swizzlingByteWidth = 128, transposed = false, elementBitWidth = 16}>
+#smem = #ttg.shared_memory
+#tmem = #ttng.tensor_memory_encoding<blockM = 128, blockN = 128, unpacked = true>
+module attributes {"ttg.num-ctas" = 1 : i32, "ttg.num-warps" = 4 : i32, ttg.target = "cuda:100", "ttg.threads-per-warp" = 32 : i32} {
+  // CHECK-LABEL: @select_before_mma
+  tt.func public @select_before_mma(%arg0: tensor<128x128x!tt.ptr<f16>, #blocked> {tt.contiguity = 16 : i32, tt.divisibility = 16 : i32}, %arg1: tensor<128x128x!tt.ptr<f16>, #blocked> {tt.contiguity = 16 : i32, tt.divisibility = 16 : i32}, %arg2: i32) -> tensor<128x128xf16, #blocked1> attributes {noinline = false} {
+    %true = arith.constant true
+    %cst = arith.constant dense<0.000000e+00> : tensor<128x128xf32, #blocked1>
+    %cst_0 = arith.constant dense<2.000000e+00> : tensor<128x128xf32, #blocked1>
+    %c0_i32 = arith.constant 0 : i32
+    %c1_i32 = arith.constant 1 : i32
+    %0 = "cnd"() : () -> i1
+    %1 = ttng.tmem_alloc  : () -> !ttg.memdesc<128x128xf32, #tmem, #ttng.tensor_memory, mutable>
+    ttng.tmem_store %cst, %1, %true : tensor<128x128xf32, #blocked1> -> !ttg.memdesc<128x128xf32, #tmem, #ttng.tensor_memory, mutable>
+    scf.for %arg3 = %c0_i32 to %arg2 step %c1_i32  : i32 {
+      // CHECK: arith.xori {{.*}} {loop.cluster = 0 : i32, loop.stage = 2 : i32}
+      %8 = arith.xori %0, %true : i1
+      // CHECK: ttng.tmem_store {{.*}} {loop.cluster = 0 : i32, loop.stage = 2 : i32}
+      ttng.tmem_store %cst_0, %1, %8 : tensor<128x128xf32, #blocked1> -> !ttg.memdesc<128x128xf32, #tmem, #ttng.tensor_memory, mutable>
+      %4 = tt.load %arg0 {tt.latency = 2 : i32} : tensor<128x128x!tt.ptr<f16>, #blocked>
+      %5 = ttg.local_alloc %4 : (tensor<128x128xf16, #blocked>) -> !ttg.memdesc<128x128xf16, #shared, #smem, mutable>
+      %6 = tt.load %arg1 {tt.latency = 2 : i32} : tensor<128x128x!tt.ptr<f16>, #blocked>
+      %7 = ttg.local_alloc %6 : (tensor<128x128xf16, #blocked>) -> !ttg.memdesc<128x128xf16, #shared, #smem, mutable>
+      // CHECK: ttng.tc_gen5_mma {{.*}} {loop.cluster = 0 : i32, loop.stage = 2 : i32}
+      ttng.tc_gen5_mma %5, %7, %1, %true, %true {tt.latency = 1 : i32} : (!ttg.memdesc<128x128xf16, #shared, #smem, mutable>, !ttg.memdesc<128x128xf16, #shared, #smem, mutable>, !ttg.memdesc<128x128xf32, #tmem, #ttng.tensor_memory, mutable>, i1, i1) -> ()
+    } {tt.scheduled_max_stage = 3 : i32}
+    %2 = ttng.tmem_load %1 : !ttg.memdesc<128x128xf32, #tmem, #ttng.tensor_memory, mutable> -> tensor<128x128xf32, #blocked1>
+    %3 = arith.truncf %2 : tensor<128x128xf32, #blocked1> to tensor<128x128xf16, #blocked1>
+    tt.return %3 : tensor<128x128xf16, #blocked1>
+  }
+}
+
+// -----
+
+#blocked = #ttg.blocked<{sizePerThread = [1, 128], threadsPerWarp = [32, 1], warpsPerCTA = [4, 1], order = [1, 0]}>
+#blocked1 = #ttg.blocked<{sizePerThread = [1, 8], threadsPerWarp = [2, 16], warpsPerCTA = [4, 1], order = [1, 0]}>
+#shared = #ttg.nvmma_shared<{swizzlingByteWidth = 128, transposed = false, elementBitWidth = 16}>
+#smem = #ttg.shared_memory
+#tmem = #ttng.tensor_memory_encoding<blockM = 128, blockN = 128, unpacked = true>
+module attributes {"ttg.num-ctas" = 1 : i32, "ttg.num-warps" = 4 : i32, ttg.target = "cuda:100", "ttg.threads-per-warp" = 32 : i32} {
+  // CHECK-LABEL: @two_dots
+  tt.func public @two_dots(%arg0: tensor<128x128x!tt.ptr<f16>, #blocked> {tt.contiguity = 16 : i32, tt.divisibility = 16 : i32}, %arg1: tensor<128x128x!tt.ptr<f16>, #blocked> {tt.contiguity = 16 : i32, tt.divisibility = 16 : i32}, %arg2: tensor<128x128x!tt.ptr<f32>, #blocked1> {tt.contiguity = 16 : i32, tt.divisibility = 16 : i32}, %arg3: tensor<128x128x!tt.ptr<f32>, #blocked1> {tt.contiguity = 16 : i32, tt.divisibility = 16 : i32}, %arg4: i32) attributes {noinline = false} {
+    %true = arith.constant true
+    %c0_i32 = arith.constant 0 : i32
+    %c1_i32 = arith.constant 1 : i32
+    %0 = ttng.tmem_alloc  : () -> !ttg.memdesc<128x128xf32, #tmem, #ttng.tensor_memory, mutable>
+    %1 = ttng.tmem_alloc  : () -> !ttg.memdesc<128x128xf32, #tmem, #ttng.tensor_memory, mutable>
+    scf.for %arg5 = %c0_i32 to %arg4 step %c1_i32  : i32 {
+      // CHECK: tt.load {{.*}} {loop.cluster = 4 : i32, loop.stage = 0 : i32}
+      %2 = tt.load %arg0 {tt.latency = 2 : i32} : tensor<128x128x!tt.ptr<f16>, #blocked>
+      // CHECK: ttg.local_alloc {{.*}} {loop.cluster = 2 : i32, loop.stage = 2 : i32}
+      %3 = ttg.local_alloc %2 : (tensor<128x128xf16, #blocked>) -> !ttg.memdesc<128x128xf16, #shared, #smem, mutable>
+      // CHECK: tt.load {{.*}} {loop.cluster = 4 : i32, loop.stage = 0 : i32}
+      %4 = tt.load %arg1 {tt.latency = 2 : i32} : tensor<128x128x!tt.ptr<f16>, #blocked>
+      // CHECK: ttg.local_alloc {{.*}} {loop.cluster = 2 : i32, loop.stage = 2 : i32}
+      %5 = ttg.local_alloc %4 : (tensor<128x128xf16, #blocked>) -> !ttg.memdesc<128x128xf16, #shared, #smem, mutable>
+      // CHECK: tt.load {{.*}} {loop.cluster = 2 : i32, loop.stage = 2 : i32}
+      %6 = tt.load %arg2 : tensor<128x128x!tt.ptr<f32>, #blocked1>
+      // CHECK: ttng.tmem_store {{.*}} {loop.cluster = 2 : i32, loop.stage = 2 : i32}
+      ttng.tmem_store %6, %0, %true : tensor<128x128xf32, #blocked1> -> !ttg.memdesc<128x128xf32, #tmem, #ttng.tensor_memory, mutable>
+      // CHECK: ttng.tc_gen5_mma {{.*}} {loop.cluster = 2 : i32, loop.stage = 2 : i32}
+      ttng.tc_gen5_mma %3, %5, %0, %true, %true {tt.latency = 1 : i32} : (!ttg.memdesc<128x128xf16, #shared, #smem, mutable>, !ttg.memdesc<128x128xf16, #shared, #smem, mutable>, !ttg.memdesc<128x128xf32, #tmem, #ttng.tensor_memory, mutable>, i1, i1) -> ()
+      // CHECK: ttng.tmem_load {{.*}} {loop.cluster = 1 : i32, loop.stage = 3 : i32}
+      %7 = ttng.tmem_load %0 : !ttg.memdesc<128x128xf32, #tmem, #ttng.tensor_memory, mutable> -> tensor<128x128xf32, #blocked1>
+      // CHECK: ttng.tmem_store {{.*}} {loop.cluster = 1 : i32, loop.stage = 3 : i32}
+      ttng.tmem_store %7, %1, %true : tensor<128x128xf32, #blocked1> -> !ttg.memdesc<128x128xf32, #tmem, #ttng.tensor_memory, mutable>
+      // CHECK: ttng.tc_gen5_mma {{.*}} {loop.cluster = 1 : i32, loop.stage = 3 : i32}
+      ttng.tc_gen5_mma %3, %5, %1, %true, %true {tt.latency = 1 : i32} : (!ttg.memdesc<128x128xf16, #shared, #smem, mutable>, !ttg.memdesc<128x128xf16, #shared, #smem, mutable>, !ttg.memdesc<128x128xf32, #tmem, #ttng.tensor_memory, mutable>, i1, i1) -> ()
+      // CHECK: ttng.tmem_load {{.*}} {loop.cluster = 0 : i32, loop.stage = 4 : i32}
+      %8 = ttng.tmem_load %1 : !ttg.memdesc<128x128xf32, #tmem, #ttng.tensor_memory, mutable> -> tensor<128x128xf32, #blocked1>
+      // CHECK: tt.store {{.*}} {loop.cluster = 0 : i32, loop.stage = 4 : i32}
+      tt.store %arg3, %8 : tensor<128x128x!tt.ptr<f32>, #blocked1>
+    }
+    tt.return
+  }
 }
// RUN: triton-opt %s -split-input-file -tritongpu-hoist-tmem-alloc -tritongpu-pipeline=num-stages=3 -canonicalize | FileCheck %s --check-prefixes=CHECK

#blocked = #ttg.blocked<{sizePerThread = [1, 128], threadsPerWarp = [32, 1], warpsPerCTA = [4, 1], order = [1, 0]}>
#blocked1 = #ttg.blocked<{sizePerThread = [1, 8], threadsPerWarp = [2, 16], warpsPerCTA = [4, 1], order = [1, 0]}>
#shared = #ttg.nvmma_shared<{swizzlingByteWidth = 128, transposed = false, elementBitWidth = 16}>
#shared1 = #ttg.swizzled_shared<{vec = 1, perPhase = 1, maxPhase = 1, order = [0]}>
#tmem = #ttng.tensor_memory_encoding<blockM = 128, blockN = 128, unpacked = true>
module attributes {"ttg.num-ctas" = 1 : i32, "ttg.num-warps" = 4 : i32, ttg.target = "cuda:100", "ttg.threads-per-warp" = 32 : i32} {
  // CHECK-LABEL: @chained_dot_scaled_acc
  // CHECK-DAG: %[[C0_F:.+]] = arith.constant dense<0.000000e+00>
  // CHECK-DAG: %[[C2_F:.+]] = arith.constant dense<2.000000e+00>
  // CHECK-DAG: %[[TRUE:.+]] = arith.constant true
  // CHECK-DAG: %[[FALSE:.+]] = arith.constant false
  // CHECK-DAG: %[[C0:.+]] = arith.constant 0 : i32
  // CHECK-DAG: %[[C1:.+]] = arith.constant 1 : i32
  // CHECK: %[[TMEM_BUF:.+]] = ttng.tmem_alloc %[[C0_F]]
  // CHECK: %[[BAR_BUF:.+]] = ttg.local_alloc : () -> !ttg.memdesc<1xi64
  // CHECK: ttng.init_barrier %[[BAR_BUF]], 1
  // CHECK: %[[FOR_RET:.+]]:6 = scf.for {{.*}} iter_args({{.*}}, {{.*}}, {{.*}}, {{.*}}, %[[PHASE:.+]] = %[[C0]], %[[NOT_0_ITER:.+]] = %[[FALSE]])
  // CHECK:   ttng.wait_barrier %[[BAR_BUF]], %[[PHASE]], %[[NOT_0_ITER]]
  // CHECK:   %[[NOT_0_ITER_I32:.+]] = arith.extui %[[NOT_0_ITER]] : i1 to i32
  // CHECK:   %[[PHASE_NEXT:.+]] = arith.xori %[[PHASE]], %[[NOT_0_ITER_I32]]
  // CHECK:   %[[ACC:.+]] = ttng.tmem_load %[[TMEM_BUF]]
  // CHECK:   %[[ACC2:.+]] = arith.mulf %[[ACC]], %[[C2_F]]
  // CHECK:   ttng.tmem_store %[[ACC2]], %[[TMEM_BUF]], %[[TRUE]]
  // CHECK:   ttng.tc_gen5_mma {{.*}}, {{.*}}, %[[TMEM_BUF]], %[[TRUE]], %[[TRUE]], %[[BAR_BUF]]
  // CHECK:   scf.yield {{.*}}, {{.*}}, {{.*}}, {{.*}}, %[[PHASE_NEXT]], %[[TRUE]]
  // CHECK: ttng.wait_barrier %[[BAR_BUF]], %[[FOR_RET]]#4, %[[FOR_RET]]#5
  // CHECK: ttng.tmem_load %[[TMEM_BUF]]
  // CHECK: ttng.inval_barrier %[[BAR_BUF]]
  // CHECK: ttg.local_dealloc %[[BAR_BUF]]
  tt.func public @chained_dot_scaled_acc(%A_ptr: tensor<128x128x!tt.ptr<f16>, #blocked1> {tt.contiguity = 16 : i32, tt.divisibility = 16 : i32}, %B_ptr: tensor<128x128x!tt.ptr<f16>, #blocked1> {tt.contiguity = 16 : i32, tt.divisibility = 16 : i32}, %arg3: i32) -> tensor<128x128xf16, #blocked> attributes {noinline = false} {
    %true = arith.constant true
    %cst = arith.constant dense<0.000000e+00> : tensor<128x128xf32, #blocked>
    %cst2 = arith.constant dense<2.000000e+00> : tensor<128x128xf32, #blocked>
    %c0_i32 = arith.constant 0 : i32
    %c1_i32 = arith.constant 1 : i32
    %res = scf.for %i = %c0_i32 to %arg3 step %c1_i32 iter_args(%acc = %cst) -> (tensor<128x128xf32, #blocked>)  : i32 {
      %A = tt.load %A_ptr : tensor<128x128x!tt.ptr<f16>, #blocked1>
      %A_sh = ttg.local_alloc %A : (tensor<128x128xf16, #blocked1>) -> !ttg.memdesc<128x128xf16, #shared, #ttg.shared_memory, mutable>
      %B = tt.load %B_ptr : tensor<128x128x!tt.ptr<f16>, #blocked1>
      %B_sh = ttg.local_alloc %B : (tensor<128x128xf16, #blocked1>) -> !ttg.memdesc<128x128xf16, #shared, #ttg.shared_memory, mutable>
      %sacc = arith.mulf %acc, %cst2 : tensor<128x128xf32, #blocked>
      %acc_tm = ttng.tmem_alloc %sacc : (tensor<128x128xf32, #blocked>) -> !ttg.memdesc<128x128xf32, #tmem, #ttng.tensor_memory, mutable>
      ttng.tc_gen5_mma %A_sh, %B_sh, %acc_tm, %true, %true : (!ttg.memdesc<128x128xf16, #shared, #ttg.shared_memory, mutable>, !ttg.memdesc<128x128xf16, #shared, #ttg.shared_memory, mutable>, !ttg.memdesc<128x128xf32, #tmem, #ttng.tensor_memory, mutable>, i1, i1) -> ()
      %acc_res = ttng.tmem_load %acc_tm : !ttg.memdesc<128x128xf32, #tmem, #ttng.tensor_memory, mutable> -> tensor<128x128xf32, #blocked>
      scf.yield %acc_res : tensor<128x128xf32, #blocked>
    }
    %res_f16 = arith.truncf %res : tensor<128x128xf32, #blocked> to tensor<128x128xf16, #blocked>
    tt.return %res_f16 : tensor<128x128xf16, #blocked>
  }
}

// -----

#blocked = #ttg.blocked<{sizePerThread = [1, 128], threadsPerWarp = [32, 1], warpsPerCTA = [4, 1], order = [1, 0]}>
#blocked1 = #ttg.blocked<{sizePerThread = [1, 8], threadsPerWarp = [2, 16], warpsPerCTA = [4, 1], order = [1, 0]}>
#shared = #ttg.nvmma_shared<{swizzlingByteWidth = 128, transposed = false, elementBitWidth = 16}>
#shared1 = #ttg.swizzled_shared<{vec = 1, perPhase = 1, maxPhase = 1, order = [0]}>
#tmem = #ttng.tensor_memory_encoding<blockM = 128, blockN = 128, unpacked = true>
module attributes {"ttg.num-ctas" = 1 : i32, "ttg.num-warps" = 4 : i32, ttg.target = "cuda:100", "ttg.threads-per-warp" = 32 : i32} {
  // CHECK-LABEL: @chained_scale_after_dot
  // CHECK: ttng.tmem_alloc
  // CHECK: scf.for
  // CHECK:   ttng.tc_gen5_mma
  // CHECK:   ttng.tmem_load
  // CHECK:   arith.mulf
  // CHECK:   ttng.tmem_store
  tt.func public @chained_scale_after_dot(%A_ptr: tensor<128x128x!tt.ptr<f16>, #blocked1>, %B_ptr: tensor<128x128x!tt.ptr<f16>, #blocked1>, %arg3: i32) -> tensor<128x128xf16, #blocked> attributes {noinline = false} {
    %true = arith.constant true
    %cst = arith.constant dense<0.000000e+00> : tensor<128x128xf32, #blocked>
    %cst2 = arith.constant dense<2.000000e+00> : tensor<128x128xf32, #blocked>
    %c0_i32 = arith.constant 0 : i32
    %c1_i32 = arith.constant 1 : i32
    %res = scf.for %i = %c0_i32 to %arg3 step %c1_i32 iter_args(%acc = %cst) -> (tensor<128x128xf32, #blocked>)  : i32 {
      %A = tt.load %A_ptr : tensor<128x128x!tt.ptr<f16>, #blocked1>
      %A_sh = ttg.local_alloc %A : (tensor<128x128xf16, #blocked1>) -> !ttg.memdesc<128x128xf16, #shared, #ttg.shared_memory, mutable>
      %B = tt.load %B_ptr : tensor<128x128x!tt.ptr<f16>, #blocked1>
      %B_sh = ttg.local_alloc %B : (tensor<128x128xf16, #blocked1>) -> !ttg.memdesc<128x128xf16, #shared, #ttg.shared_memory, mutable>
      %acc_tm = ttng.tmem_alloc %acc : (tensor<128x128xf32, #blocked>) -> !ttg.memdesc<128x128xf32, #tmem, #ttng.tensor_memory, mutable>
      ttng.tc_gen5_mma %A_sh, %B_sh, %acc_tm, %true, %true : (!ttg.memdesc<128x128xf16, #shared, #ttg.shared_memory, mutable>, !ttg.memdesc<128x128xf16, #shared, #ttg.shared_memory, mutable>, !ttg.memdesc<128x128xf32, #tmem, #ttng.tensor_memory, mutable>, i1, i1) -> ()
      %acc_res = ttng.tmem_load %acc_tm : !ttg.memdesc<128x128xf32, #tmem, #ttng.tensor_memory, mutable> -> tensor<128x128xf32, #blocked>
      %sacc = arith.mulf %acc_res, %cst2 : tensor<128x128xf32, #blocked>
      scf.yield %sacc : tensor<128x128xf32, #blocked>
    }
    %res_f16 = arith.truncf %res : tensor<128x128xf32, #blocked> to tensor<128x128xf16, #blocked>
    tt.return %res_f16 : tensor<128x128xf16, #blocked>
  }
}

// -----

// 4 warps
// matmul: 128x32 @ 32x128 -> 128x128
#AL = #ttg.blocked<{sizePerThread = [1, 4], threadsPerWarp = [4, 8], warpsPerCTA = [4, 1], order = [1, 0]}>
#BL = #ttg.blocked<{sizePerThread = [1, 4], threadsPerWarp = [1, 32], warpsPerCTA = [4, 1], order = [1, 0]}>
#ALs0 = #ttg.slice<{parent=#AL, dim=0}>
#BLs0 = #ttg.slice<{parent=#BL, dim=0}>
#BLs1 = #ttg.slice<{parent=#BL, dim=1}>
#C = #ttg.nvidia_mma<{versionMajor = 2, warpsPerCTA = [4, 1]}>
#A = #ttg.dot_op<{opIdx = 0, parent = #C, kWidth=2}>
#B = #ttg.dot_op<{opIdx = 1, parent = #C, kWidth=2}>
#shared = #ttg.nvmma_shared<{swizzlingByteWidth = 128, transposed = false, elementBitWidth = 16}>
#smem = #ttg.shared_memory
#tmem = #ttng.tensor_memory_encoding<blockM = 128, blockN = 128, unpacked = true>
module attributes {"ttg.num-warps" = 4 : i32, "ttg.num-ctas" = 1 : i32, ttg.target = "cuda:100", "ttg.threads-per-warp" = 32 : i32} {
  tt.func @matmul_loop_cast_load(%lb : index, %ub : index, %step : index,
                    %A : !tt.ptr<f8E4M3FN> {tt.divisibility = 16 : i32},
                    %B : !tt.ptr<f8E4M3FN> {tt.divisibility = 16 : i32}) -> tensor<128x128xf32, #C> {
// CHECK-LABEL: tt.func @matmul_loop_cast_load
// CHECK-NOT: ttng.init_barrier
// CHECK-NOT: ttng.wait_barrier
    %a_ptr_splat = tt.splat %A : !tt.ptr<f8E4M3FN> -> tensor<128x32x!tt.ptr<f8E4M3FN>, #AL>
    %a_tmp0 = tt.make_range {end = 32: i32, start = 0: i32} : tensor<32xi32, #ALs0>
    %a_tmp1 = tt.expand_dims %a_tmp0 {axis = 0 : i32} : tensor<32xi32, #ALs0> -> tensor<1x32xi32, #AL>
    %a_offs = tt.broadcast %a_tmp1 : tensor<1x32xi32, #AL> -> tensor<128x32xi32, #AL>
    %a_ptr_init = tt.addptr %a_ptr_splat, %a_offs : tensor<128x32x!tt.ptr<f8E4M3FN>, #AL>, tensor<128x32xi32, #AL>

    %b_ptr_splat = tt.splat %B : !tt.ptr<f8E4M3FN> -> tensor<32x128x!tt.ptr<f8E4M3FN>, #BL>
    %b_tmp0 = tt.make_range {end = 128: i32, start = 0: i32} : tensor<128xi32, #BLs0>
    %b_tmp1 = tt.expand_dims %b_tmp0 {axis = 0 : i32} : tensor<128xi32, #BLs0> -> tensor<1x128xi32, #BL>
    %b_offs = tt.broadcast %b_tmp1 : tensor<1x128xi32, #BL> -> tensor<32x128xi32, #BL>
    %b_ptr_init = tt.addptr %b_ptr_splat, %b_offs : tensor<32x128x!tt.ptr<f8E4M3FN>, #BL>, tensor<32x128xi32, #BL>

    %true = arith.constant true
    %b_mask = arith.constant dense<true> : tensor<32x128xi1, #BL>
    %b_other = arith.constant dense<0.00e+00> : tensor<32x128xf8E4M3FN, #BL>
    %c_init = arith.constant dense<0.00e+00> : tensor<128x128xf32, #C>

    %a_off = arith.constant dense<4> : tensor<128x32xi32, #AL>
    %b_off = arith.constant dense<4> : tensor<32x128xi32, #BL>

    %loop:3 = scf.for %iv = %lb to %ub step %step iter_args(%a_ptr = %a_ptr_init, %b_ptr = %b_ptr_init, %prev_c = %c_init) -> (tensor<128x32x!tt.ptr<f8E4M3FN>, #AL>, tensor<32x128x!tt.ptr<f8E4M3FN>, #BL>, tensor<128x128xf32, #C>) {
      %a___ = tt.load %a_ptr : tensor<128x32x!tt.ptr<f8E4M3FN>, #AL>
      %a__ = tt.fp_to_fp %a___ : tensor<128x32xf8E4M3FN, #AL> -> tensor<128x32xf16, #AL>
      %a_ = ttg.convert_layout %a__ : tensor<128x32xf16, #AL> -> tensor<128x32xf16, #A>
      %b___ = tt.load %b_ptr, %b_mask, %b_other : tensor<32x128x!tt.ptr<f8E4M3FN>, #BL>
      %b__ = tt.fp_to_fp %b___ : tensor<32x128xf8E4M3FN, #BL> -> tensor<32x128xf16, #BL>
      %b_ = ttg.convert_layout %b__ : tensor<32x128xf16, #BL> -> tensor<32x128xf16, #B>

      %a = ttg.local_alloc %a_ {loop.cluster = 0 : i32, loop.stage = 2 : i32} : (tensor<128x32xf16, #A>) -> !ttg.memdesc<128x32xf16, #shared, #smem>
      %b = ttg.local_alloc %b_ {loop.cluster = 0 : i32, loop.stage = 2 : i32} : (tensor<32x128xf16, #B>) -> !ttg.memdesc<32x128xf16, #shared, #smem>
      %acc_tm = ttng.tmem_alloc %prev_c : (tensor<128x128xf32, #C>) -> !ttg.memdesc<128x128xf32, #tmem, #ttng.tensor_memory, mutable>
      ttng.tc_gen5_mma %a, %b, %acc_tm, %true, %true : (!ttg.memdesc<128x32xf16, #shared, #smem>, !ttg.memdesc<32x128xf16, #shared, #smem>, !ttg.memdesc<128x128xf32, #tmem, #ttng.tensor_memory, mutable>, i1, i1) -> ()
      %c = ttng.tmem_load %acc_tm : !ttg.memdesc<128x128xf32, #tmem, #ttng.tensor_memory, mutable> -> tensor<128x128xf32, #C>

      %next_a_ptr = tt.addptr %a_ptr, %a_off : tensor<128x32x!tt.ptr<f8E4M3FN>, #AL>, tensor<128x32xi32, #AL>
      %next_b_ptr = tt.addptr %b_ptr, %b_off : tensor<32x128x!tt.ptr<f8E4M3FN>, #BL>, tensor<32x128xi32, #BL>
      scf.yield %next_a_ptr, %next_b_ptr, %c : tensor<128x32x!tt.ptr<f8E4M3FN>, #AL>, tensor<32x128x!tt.ptr<f8E4M3FN>, #BL>, tensor<128x128xf32, #C>
    }
    tt.return %loop#2: tensor<128x128xf32, #C>
  }
}

// -----

#blocked = #ttg.blocked<{sizePerThread = [1, 1], threadsPerWarp = [1, 32], warpsPerCTA = [4, 1], order = [1, 0]}>
#blocked1 = #ttg.blocked<{sizePerThread = [1], threadsPerWarp = [32], warpsPerCTA = [4], order = [0]}>
#blocked2 = #ttg.blocked<{sizePerThread = [1, 1], threadsPerWarp = [1, 32], warpsPerCTA = [1, 4], order = [1, 0]}>
#blocked3 = #ttg.blocked<{sizePerThread = [1, 1], threadsPerWarp = [32, 1], warpsPerCTA = [4, 1], order = [0, 1]}>
#mma = #ttg.nvidia_mma<{versionMajor = 2, versionMinor = 0, warpsPerCTA = [2, 2], instrShape = [16, 8]}>
#nvmma_64 = #ttg.nvmma_shared<{swizzlingByteWidth = 64, transposed = false, elementBitWidth = 16}>
#nvmma_128 = #ttg.nvmma_shared<{swizzlingByteWidth = 128, transposed = false, elementBitWidth = 16}>

module attributes {"ttg.num-ctas" = 1 : i32, "ttg.num-warps" = 4 : i32, ttg.target = "cuda:100"} {

// CHECK-LABEL: @pipelined_gather
// CHECK-SAME: [[LHS_DESC:%arg[0-9]+]]:
// CHECK-SAME: [[RHS_DESC:%arg[0-9]+]]:
// CHECK-SAME: [[LHS_X:%arg[0-9]+]]:
// CHECK-SAME: [[RHS_X:%arg[0-9]+]]:
tt.func private @pipelined_gather(
    %lhs_desc: !tt.tensordesc<tensor<1x128xbf16, #nvmma_128>>,
    %rhs_desc: !tt.tensordesc<tensor<1x32xbf16, #nvmma_64>>,
    %lhs_x_offsets: tensor<32xi32, #blocked1>,
    %rhs_x_offsets: tensor<128xi32, #blocked1>) -> tensor<32x32xf32, #blocked> {
  %c0_i32 = arith.constant 0 : i32
  %c128_i32 = arith.constant 128 : i32
  %c1024_i32 = arith.constant 1024 : i32

  %c0 = arith.constant dense<0.000000e+00> : tensor<32x32xf32, #mma>

  // CHECK: [[LHS_BUFS:%.*]] = ttg.local_alloc : () -> !ttg.memdesc<2x32x128xbf16,
  // CHECK: [[RHS_BUFS:%.*]] = ttg.local_alloc : () -> !ttg.memdesc<2x128x32xbf16,
  // CHECK: [[BARS:%.*]] = ttg.local_alloc : () -> !ttg.memdesc<2xi64,

  // CHECK-COUNT-2: ttng.init_barrier

  // CHECK: [[BAR0:%.*]] = ttg.memdesc_subview [[BARS]][%c0_i32]
  // CHECK: ttng.barrier_expect [[BAR0]], 16384
  // CHECK: [[LHS_BUF0:%.*]] = ttg.memdesc_subview [[LHS_BUFS]][%c0_i32,
  // CHECK: [[LHS_PTR:%.*]] = ttng.tensor_desc_to_tma_ptr [[LHS_DESC]]
  // CHECK: ttng.async_tma_gather [[LHS_PTR]][[[LHS_X]], %c0_i32] [[LHS_BUF0]], [[BAR0]], %true
  // CHECK: [[RHS_BUF0:%.*]] = ttg.memdesc_subview [[RHS_BUFS]][%c0_i32,
  // CHECK: [[RHS_PTR:%.*]] = ttng.tensor_desc_to_tma_ptr [[RHS_DESC]]
  // CHECK: ttng.async_tma_gather [[RHS_PTR]][[[RHS_X]], %c0_i32] [[RHS_BUF0]], [[BAR0]], %true

  // CHECK: [[BAR1:%.*]] = ttg.memdesc_subview [[BARS]][%c1_i32]
  // CHECK: ttng.barrier_expect [[BAR1]], 16384
  // CHECK: [[LHS_BUF1:%.*]] = ttg.memdesc_subview [[LHS_BUFS]][%c1_i32,
  // CHECK: [[LHS_PTR:%.*]] = ttng.tensor_desc_to_tma_ptr [[LHS_DESC]]
  // CHECK: ttng.async_tma_gather [[LHS_PTR]][[[LHS_X]], %c128_i32] [[LHS_BUF1]], [[BAR1]], %true
  // CHECK: [[RHS_BUF1:%.*]] = ttg.memdesc_subview [[RHS_BUFS]][%c1_i32,
  // CHECK: [[RHS_PTR:%.*]] = ttng.tensor_desc_to_tma_ptr [[RHS_DESC]]
  // CHECK: ttng.async_tma_gather [[RHS_PTR]][[[RHS_X]], %c128_i32] [[RHS_BUF1]], [[BAR1]], %true

  // CHECK: scf.for
  %out = scf.for %y = %c0_i32 to %c1024_i32 step %c128_i32 iter_args(%acc = %c0) -> (tensor<32x32xf32, #mma>)  : i32 {
    // CHECK: ttng.wait_barrier
    // CHECK: [[RHS_VIEW:%.*]] = ttg.memdesc_subview [[RHS_BUFS]]
    // CHECK: [[RHS:%.*]] = ttg.local_load [[RHS_VIEW]]
    // CHECK: [[LHS_VIEW:%.*]] = ttg.memdesc_subview [[LHS_BUFS]]
    // CHECK: [[LHS:%.*]] = ttg.local_load [[LHS_VIEW]]
    // CHECK: tt.dot [[LHS]], [[RHS]]
    %lhs = tt.descriptor_gather %lhs_desc[%lhs_x_offsets, %y] : (!tt.tensordesc<tensor<1x128xbf16, #nvmma_128>>, tensor<32xi32, #blocked1>, i32) -> tensor<32x128xbf16, #ttg.dot_op<{opIdx = 0, parent = #mma, kWidth = 2}>>
    %rhs = tt.descriptor_gather %rhs_desc[%rhs_x_offsets, %y] : (!tt.tensordesc<tensor<1x32xbf16, #nvmma_64>>, tensor<128xi32, #blocked1>, i32) -> tensor<128x32xbf16, #ttg.dot_op<{opIdx = 1, parent = #mma, kWidth = 2}>>
    %next = tt.dot %lhs, %rhs, %acc : tensor<32x128xbf16, #ttg.dot_op<{opIdx = 0, parent = #mma, kWidth = 2}>> *
                                      tensor<128x32xbf16, #ttg.dot_op<{opIdx = 1, parent = #mma, kWidth = 2}>>
                                   -> tensor<32x32xf32, #mma>


    // CHECK-COUNT-2: async_tma_gather
    scf.yield %next : tensor<32x32xf32, #mma>
  }
  %out_cvt = ttg.convert_layout %out : tensor<32x32xf32, #mma> -> tensor<32x32xf32, #blocked>
  tt.return %out_cvt : tensor<32x32xf32, #blocked>
}

}

// -----

#blocked = #ttg.blocked<{sizePerThread = [1, 16], threadsPerWarp = [2, 16], warpsPerCTA = [4, 1], order = [1, 0]}>
#blocked1 = #ttg.blocked<{sizePerThread = [1, 16], threadsPerWarp = [4, 8], warpsPerCTA = [4, 1], order = [1, 0]}>
#blocked2 = #ttg.blocked<{sizePerThread = [1, 1, 1, 1, 4], threadsPerWarp = [1, 1, 8, 4, 1], warpsPerCTA = [1, 1, 4, 1, 1], order = [4, 3, 2, 1, 0]}>
#blocked3 = #ttg.blocked<{sizePerThread = [1, 1, 1, 1, 4], threadsPerWarp = [1, 4, 8, 1, 1], warpsPerCTA = [1, 1, 4, 1, 1], order = [4, 1, 2, 3, 0]}>
#blocked4 = #ttg.blocked<{sizePerThread = [1, 128], threadsPerWarp = [32, 1], warpsPerCTA = [4, 1], order = [0, 1]}>
#blocked5 = #ttg.blocked<{sizePerThread = [1, 8], threadsPerWarp = [32, 1], warpsPerCTA = [1, 4], order = [1, 0]}>
#linear = #ttg.linear<{register = [[0, 1], [0, 2], [0, 4]], lane = [[32, 0], [64, 0], [1, 0], [2, 0], [4, 0]], warp = [[8, 0], [16, 0]], block = []}>
#shared = #ttg.nvmma_shared<{swizzlingByteWidth = 128, transposed = false, elementBitWidth = 8}>
#shared1 = #ttg.swizzled_shared<{vec = 1, perPhase = 1, maxPhase = 1, order = [4, 3, 2, 1, 0]}>
#tmem = #ttng.tensor_memory_encoding<blockM = 128, blockN = 128, unpacked = true>
#smem = #ttg.shared_memory

module attributes {"ttg.num-ctas" = 1 : i32, "ttg.num-warps" = 4 : i32, ttg.target = "cuda:100", "ttg.threads-per-warp" = 32 : i32} {
  tt.func public @block_scale_mxfp_matmul(%lb : index, %ub : index, %step : index, %arg0: !tt.ptr<f8E5M2> {tt.divisibility = 16 : i32}, %arg1: !tt.ptr<f8E5M2> {tt.divisibility = 16 : i32}, %arg3: !tt.ptr<i8> {tt.divisibility = 16 : i32}, %arg4: !tt.ptr<i8> {tt.divisibility = 16 : i32}) -> tensor<128x128xf32, #blocked4> {
<<<<<<< HEAD
    // CHECK: ttg.local_alloc  : () -> !ttg.memdesc<2x128x256xf8E5M2
    // CHECK: ttg.local_alloc  : () -> !ttg.memdesc<2x256x128xf8E5M2
=======
    // CHECK: ttg.local_alloc : () -> !ttg.memdesc<3x128x256xf8E5M2
    // CHECK: ttg.local_alloc : () -> !ttg.memdesc<3x256x128xf8E5M2
>>>>>>> 49040343
    // Do not multibuffer the scale loads, as we cannot pipeline the mma due to tmem.cp not being used
    // CHECK: ttg.local_alloc : () -> !ttg.memdesc<2x1x2x32x4x4xi8
    // CHECK: ttg.local_alloc : () -> !ttg.memdesc<2x1x2x32x4x4xi8

    %true = arith.constant true
    %cst_1 = arith.constant dense<0.000000e+00> : tensor<128x128xf32, #blocked4>
    %incr_A = arith.constant dense<4> : tensor<128x256xi32, #blocked>
    %incr_B = arith.constant dense<4> : tensor<256x128xi32, #blocked1>
    %incr_scale = arith.constant dense<4> : tensor<1x2x32x4x4xi32, #blocked2>

    %arg0_splat = tt.splat %arg0: !tt.ptr<f8E5M2> -> tensor<128x256x!tt.ptr<f8E5M2>, #blocked>
    %arg1_splat = tt.splat %arg1: !tt.ptr<f8E5M2> -> tensor<256x128x!tt.ptr<f8E5M2>, #blocked1>
    %arg3_splat = tt.splat %arg3: !tt.ptr<i8> -> tensor<1x2x32x4x4x!tt.ptr<i8>, #blocked2>
    %arg4_splat = tt.splat %arg4: !tt.ptr<i8> -> tensor<1x2x32x4x4x!tt.ptr<i8>, #blocked2>

    %76 = tt.make_range {end = 256 : i32, start = 0 : i32} : tensor<256xi32, #ttg.slice<{dim = 0, parent = #blocked}>>
    %77 = tt.expand_dims %76 {axis = 0 : i32} : tensor<256xi32, #ttg.slice<{dim = 0, parent = #blocked}>> -> tensor<1x256xi32, #blocked>
    %79 = tt.broadcast %77 : tensor<1x256xi32, #blocked> -> tensor<128x256xi32, #blocked>
    %arg0_init = tt.addptr %arg0_splat, %79 : tensor<128x256x!tt.ptr<f8E5M2>, #blocked>, tensor<128x256xi32, #blocked>

    %83 = tt.make_range {end = 128 : i32, start = 0 : i32} : tensor<128xi32, #ttg.slice<{dim = 0, parent = #blocked1}>>
    %84 = tt.expand_dims %83 {axis = 0 : i32} : tensor<128xi32, #ttg.slice<{dim = 0, parent = #blocked1}>> -> tensor<1x128xi32, #blocked1>
    %88 = tt.broadcast %84 : tensor<1x128xi32, #blocked1> -> tensor<256x128xi32, #blocked1>
    %arg1_init = tt.addptr %arg1_splat, %88 : tensor<256x128x!tt.ptr<f8E5M2>, #blocked1>, tensor<256x128xi32, #blocked1>

    %44 = tt.make_range {end = 4 : i32, start = 0 : i32} : tensor<4xi32, #ttg.slice<{dim = 0, parent = #ttg.slice<{dim = 1, parent = #ttg.slice<{dim = 2, parent = #ttg.slice<{dim = 3, parent = #blocked2}>}>}>}>>
    %46 = tt.expand_dims %44 {axis = 0 : i32} : tensor<4xi32, #ttg.slice<{dim = 0, parent = #ttg.slice<{dim = 1, parent = #ttg.slice<{dim = 2, parent = #ttg.slice<{dim = 3, parent = #blocked2}>}>}>}>> -> tensor<1x4xi32, #ttg.slice<{dim = 1, parent = #ttg.slice<{dim = 2, parent = #ttg.slice<{dim = 3, parent = #blocked2}>}>}>>
    %48 = tt.expand_dims %46 {axis = 1 : i32} : tensor<1x4xi32, #ttg.slice<{dim = 1, parent = #ttg.slice<{dim = 2, parent = #ttg.slice<{dim = 3, parent = #blocked2}>}>}>> -> tensor<1x1x4xi32, #ttg.slice<{dim = 2, parent = #ttg.slice<{dim = 3, parent = #blocked2}>}>>
    %50 = tt.expand_dims %48 {axis = 2 : i32} : tensor<1x1x4xi32, #ttg.slice<{dim = 2, parent = #ttg.slice<{dim = 3, parent = #blocked2}>}>> -> tensor<1x1x1x4xi32, #ttg.slice<{dim = 3, parent = #ttg.blocked<{sizePerThread = [1, 1, 1, 1, 4], threadsPerWarp = [1, 1, 8, 4, 1], warpsPerCTA = [1, 1, 4, 1, 1], order = [4, 3, 2, 1, 0]}>}>>
    %56 = tt.expand_dims %50 {axis = 3 : i32} : tensor<1x1x1x4xi32, #ttg.slice<{dim = 3, parent = #blocked2}>> -> tensor<1x1x1x1x4xi32, #blocked2>
    %57 = tt.broadcast %56 : tensor<1x1x1x1x4xi32, #blocked2> -> tensor<1x2x32x4x4xi32, #blocked2>

    %arg3_init = tt.addptr %arg3_splat, %57 : tensor<1x2x32x4x4x!tt.ptr<i8>, #blocked2>, tensor<1x2x32x4x4xi32, #blocked2>
    %arg4_init = tt.addptr %arg4_splat, %57 : tensor<1x2x32x4x4x!tt.ptr<i8>, #blocked2>, tensor<1x2x32x4x4xi32, #blocked2>

    %99:5 = scf.for %iv = %lb to %ub step %step iter_args(%arg15 = %cst_1, %arg16 = %arg0_init, %arg17 = %arg1_init, %arg18 = %arg3_init, %arg19 = %arg4_init) -> (tensor<128x128xf32, #blocked4>, tensor<128x256x!tt.ptr<f8E5M2>, #blocked>, tensor<256x128x!tt.ptr<f8E5M2>, #blocked1>, tensor<1x2x32x4x4x!tt.ptr<i8>, #blocked2>, tensor<1x2x32x4x4x!tt.ptr<i8>, #blocked2>) {
      %117 = tt.load %arg16 : tensor<128x256x!tt.ptr<f8E5M2>, #blocked>
      %118 = ttg.local_alloc %117 : (tensor<128x256xf8E5M2, #blocked>) -> !ttg.memdesc<128x256xf8E5M2, #shared, #ttg.shared_memory>
      %119 = tt.load %arg17 : tensor<256x128x!tt.ptr<f8E5M2>, #blocked1>
      %120 = ttg.local_alloc %119 : (tensor<256x128xf8E5M2, #blocked1>) -> !ttg.memdesc<256x128xf8E5M2, #shared, #ttg.shared_memory>
      %121 = tt.load %arg18 : tensor<1x2x32x4x4x!tt.ptr<i8>, #blocked2>
      %122 = tt.load %arg19 : tensor<1x2x32x4x4x!tt.ptr<i8>, #blocked2>

      %137 = ttg.local_alloc %121 : (tensor<1x2x32x4x4xi8, #blocked2>) -> !ttg.memdesc<1x2x32x4x4xi8, #shared1, #smem>
      %138 = ttg.local_load %137 : !ttg.memdesc<1x2x32x4x4xi8, #shared1, #smem> -> tensor<1x2x32x4x4xi8, #blocked2>
      %123 = tt.trans %138 {order = array<i32: 0, 3, 2, 1, 4>} : tensor<1x2x32x4x4xi8, #blocked2> -> tensor<1x4x32x2x4xi8, #blocked3>
      %124 = tt.reshape %123 : tensor<1x4x32x2x4xi8, #blocked3> -> tensor<128x8xi8, #linear>

      %139 = ttg.local_alloc %122 : (tensor<1x2x32x4x4xi8, #blocked2>) -> !ttg.memdesc<1x2x32x4x4xi8, #shared1, #smem>
      %140 = ttg.local_load %139 : !ttg.memdesc<1x2x32x4x4xi8, #shared1, #smem> -> tensor<1x2x32x4x4xi8, #blocked2>
      %125 = tt.trans %140 {order = array<i32: 0, 3, 2, 1, 4>} : tensor<1x2x32x4x4xi8, #blocked2> -> tensor<1x4x32x2x4xi8, #blocked3>
      %126 = tt.reshape %125 : tensor<1x4x32x2x4xi8, #blocked3> -> tensor<128x8xi8, #linear>

      %127 = ttng.tmem_alloc %arg15 : (tensor<128x128xf32, #blocked4>) -> !ttg.memdesc<128x128xf32, #tmem, #ttng.tensor_memory, mutable>
      %128 = ttg.convert_layout %124 : tensor<128x8xi8, #linear> -> tensor<128x8xi8, #blocked5>
      %129 = ttg.convert_layout %126 : tensor<128x8xi8, #linear> -> tensor<128x8xi8, #blocked5>
      %130 = ttng.tmem_alloc %128 : (tensor<128x8xi8, #blocked5>) -> !ttg.memdesc<128x8xi8, #ttng.tensor_memory_scales_encoding<>, #ttng.tensor_memory>
      %131 = ttng.tmem_alloc %129 : (tensor<128x8xi8, #blocked5>) -> !ttg.memdesc<128x8xi8, #ttng.tensor_memory_scales_encoding<>, #ttng.tensor_memory>
      ttng.tc_gen5_mma_scaled %118, %120, %127, %130, %131, %true, %true lhs = e5m2 rhs = e5m2 : (!ttg.memdesc<128x256xf8E5M2, #shared, #ttg.shared_memory>, !ttg.memdesc<256x128xf8E5M2, #shared, #ttg.shared_memory>, !ttg.memdesc<128x128xf32, #tmem, #ttng.tensor_memory, mutable>, !ttg.memdesc<128x8xi8, #ttng.tensor_memory_scales_encoding<>, #ttng.tensor_memory>, !ttg.memdesc<128x8xi8, #ttng.tensor_memory_scales_encoding<>, #ttng.tensor_memory>, i1, i1) -> ()
      %132 = ttng.tmem_load %127 : !ttg.memdesc<128x128xf32, #tmem, #ttng.tensor_memory, mutable> -> tensor<128x128xf32, #blocked4>

      %133 = tt.addptr %arg16, %incr_A : tensor<128x256x!tt.ptr<f8E5M2>, #blocked>, tensor<128x256xi32, #blocked>
      %134 = tt.addptr %arg17, %incr_B : tensor<256x128x!tt.ptr<f8E5M2>, #blocked1>, tensor<256x128xi32, #blocked1>
      %135 = tt.addptr %arg18, %incr_scale : tensor<1x2x32x4x4x!tt.ptr<i8>, #blocked2>, tensor<1x2x32x4x4xi32, #blocked2>
      %136 = tt.addptr %arg19, %incr_scale : tensor<1x2x32x4x4x!tt.ptr<i8>, #blocked2>, tensor<1x2x32x4x4xi32, #blocked2>
      scf.yield %132, %133, %134, %135, %136 : tensor<128x128xf32, #blocked4>, tensor<128x256x!tt.ptr<f8E5M2>, #blocked>, tensor<256x128x!tt.ptr<f8E5M2>, #blocked1>, tensor<1x2x32x4x4x!tt.ptr<i8>, #blocked2>, tensor<1x2x32x4x4x!tt.ptr<i8>, #blocked2>
    } {tt.num_stages = 3 : i32}
     tt.return %99#0 : tensor<128x128xf32, #blocked4>
  }
}

// -----

#blocked = #ttg.blocked<{sizePerThread = [1, 16], threadsPerWarp = [2, 16], warpsPerCTA = [4, 1], order = [1, 0]}>
#blocked1 = #ttg.blocked<{sizePerThread = [1, 16], threadsPerWarp = [4, 8], warpsPerCTA = [4, 1], order = [1, 0]}>
#blocked2 = #ttg.blocked<{sizePerThread = [1, 1, 1, 1, 4], threadsPerWarp = [1, 1, 8, 4, 1], warpsPerCTA = [1, 1, 4, 1, 1], order = [4, 3, 2, 1, 0]}>
#blocked4 = #ttg.blocked<{sizePerThread = [1, 128], threadsPerWarp = [32, 1], warpsPerCTA = [4, 1], order = [0, 1]}>
#linear = #ttg.linear<{register = [[0, 1], [0, 2], [0, 4]], lane = [[32, 0], [64, 0], [1, 0], [2, 0], [4, 0]], warp = [[8, 0], [16, 0]], block = []}>
#shared = #ttg.nvmma_shared<{swizzlingByteWidth = 128, transposed = false, elementBitWidth = 8}>
#shared1 = #ttg.swizzled_shared<{vec = 1, perPhase = 1, maxPhase = 1, order = [4, 3, 2, 1, 0]}>
#tmem = #ttng.tensor_memory_encoding<blockM = 128, blockN = 128, unpacked = true>
#tmem_scales = #ttng.tensor_memory_scales_encoding<>
#smem = #ttg.shared_memory

module attributes {"ttg.num-ctas" = 1 : i32, "ttg.num-warps" = 4 : i32, ttg.target = "cuda:100", "ttg.threads-per-warp" = 32 : i32} {
  tt.func public @block_scale_mxfp_matmul_tmem_copy(%lb : index, %ub : index, %step : index, %arg0: !tt.ptr<f8E5M2> {tt.divisibility = 16 : i32}, %arg1: !tt.ptr<f8E5M2> {tt.divisibility = 16 : i32}, %arg3: !tt.ptr<i8> {tt.divisibility = 16 : i32}, %arg4: !tt.ptr<i8> {tt.divisibility = 16 : i32}) -> tensor<128x128xf32, #blocked4> {
    // CHECK: ttg.local_alloc : () -> !ttg.memdesc<3x128x256xf8E5M2
    // CHECK: ttg.local_alloc : () -> !ttg.memdesc<3x256x128xf8E5M2
    // CHECK: ttg.local_alloc : () -> !ttg.memdesc<3x1x2x32x4x4xi8
    // CHECK: ttg.local_alloc : () -> !ttg.memdesc<3x1x2x32x4x4xi8

    %true = arith.constant true
    %cst_1 = arith.constant dense<0.000000e+00> : tensor<128x128xf32, #blocked4>
    %incr_A = arith.constant dense<4> : tensor<128x256xi32, #blocked>
    %incr_B = arith.constant dense<4> : tensor<256x128xi32, #blocked1>
    %incr_scale = arith.constant dense<4> : tensor<1x2x32x4x4xi32, #blocked2>

    %arg0_splat = tt.splat %arg0: !tt.ptr<f8E5M2> -> tensor<128x256x!tt.ptr<f8E5M2>, #blocked>
    %arg1_splat = tt.splat %arg1: !tt.ptr<f8E5M2> -> tensor<256x128x!tt.ptr<f8E5M2>, #blocked1>
    %arg3_splat = tt.splat %arg3: !tt.ptr<i8> -> tensor<1x2x32x4x4x!tt.ptr<i8>, #blocked2>
    %arg4_splat = tt.splat %arg4: !tt.ptr<i8> -> tensor<1x2x32x4x4x!tt.ptr<i8>, #blocked2>

    %76 = tt.make_range {end = 256 : i32, start = 0 : i32} : tensor<256xi32, #ttg.slice<{dim = 0, parent = #blocked}>>
    %77 = tt.expand_dims %76 {axis = 0 : i32} : tensor<256xi32, #ttg.slice<{dim = 0, parent = #blocked}>> -> tensor<1x256xi32, #blocked>
    %79 = tt.broadcast %77 : tensor<1x256xi32, #blocked> -> tensor<128x256xi32, #blocked>
    %arg0_init = tt.addptr %arg0_splat, %79 : tensor<128x256x!tt.ptr<f8E5M2>, #blocked>, tensor<128x256xi32, #blocked>

    %83 = tt.make_range {end = 128 : i32, start = 0 : i32} : tensor<128xi32, #ttg.slice<{dim = 0, parent = #blocked1}>>
    %84 = tt.expand_dims %83 {axis = 0 : i32} : tensor<128xi32, #ttg.slice<{dim = 0, parent = #blocked1}>> -> tensor<1x128xi32, #blocked1>
    %88 = tt.broadcast %84 : tensor<1x128xi32, #blocked1> -> tensor<256x128xi32, #blocked1>
    %arg1_init = tt.addptr %arg1_splat, %88 : tensor<256x128x!tt.ptr<f8E5M2>, #blocked1>, tensor<256x128xi32, #blocked1>

    %44 = tt.make_range {end = 4 : i32, start = 0 : i32} : tensor<4xi32, #ttg.slice<{dim = 0, parent = #ttg.slice<{dim = 1, parent = #ttg.slice<{dim = 2, parent = #ttg.slice<{dim = 3, parent = #blocked2}>}>}>}>>
    %46 = tt.expand_dims %44 {axis = 0 : i32} : tensor<4xi32, #ttg.slice<{dim = 0, parent = #ttg.slice<{dim = 1, parent = #ttg.slice<{dim = 2, parent = #ttg.slice<{dim = 3, parent = #blocked2}>}>}>}>> -> tensor<1x4xi32, #ttg.slice<{dim = 1, parent = #ttg.slice<{dim = 2, parent = #ttg.slice<{dim = 3, parent = #blocked2}>}>}>>
    %48 = tt.expand_dims %46 {axis = 1 : i32} : tensor<1x4xi32, #ttg.slice<{dim = 1, parent = #ttg.slice<{dim = 2, parent = #ttg.slice<{dim = 3, parent = #blocked2}>}>}>> -> tensor<1x1x4xi32, #ttg.slice<{dim = 2, parent = #ttg.slice<{dim = 3, parent = #blocked2}>}>>
    %50 = tt.expand_dims %48 {axis = 2 : i32} : tensor<1x1x4xi32, #ttg.slice<{dim = 2, parent = #ttg.slice<{dim = 3, parent = #blocked2}>}>> -> tensor<1x1x1x4xi32, #ttg.slice<{dim = 3, parent = #ttg.blocked<{sizePerThread = [1, 1, 1, 1, 4], threadsPerWarp = [1, 1, 8, 4, 1], warpsPerCTA = [1, 1, 4, 1, 1], order = [4, 3, 2, 1, 0]}>}>>
    %56 = tt.expand_dims %50 {axis = 3 : i32} : tensor<1x1x1x4xi32, #ttg.slice<{dim = 3, parent = #blocked2}>> -> tensor<1x1x1x1x4xi32, #blocked2>
    %57 = tt.broadcast %56 : tensor<1x1x1x1x4xi32, #blocked2> -> tensor<1x2x32x4x4xi32, #blocked2>

    %arg3_init = tt.addptr %arg3_splat, %57 : tensor<1x2x32x4x4x!tt.ptr<i8>, #blocked2>, tensor<1x2x32x4x4xi32, #blocked2>
    %arg4_init = tt.addptr %arg4_splat, %57 : tensor<1x2x32x4x4x!tt.ptr<i8>, #blocked2>, tensor<1x2x32x4x4xi32, #blocked2>

    %99:5 = scf.for %iv = %lb to %ub step %step iter_args(%arg15 = %cst_1, %arg16 = %arg0_init, %arg17 = %arg1_init, %arg18 = %arg3_init, %arg19 = %arg4_init) -> (tensor<128x128xf32, #blocked4>, tensor<128x256x!tt.ptr<f8E5M2>, #blocked>, tensor<256x128x!tt.ptr<f8E5M2>, #blocked1>, tensor<1x2x32x4x4x!tt.ptr<i8>, #blocked2>, tensor<1x2x32x4x4x!tt.ptr<i8>, #blocked2>) {
      %117 = tt.load %arg16 : tensor<128x256x!tt.ptr<f8E5M2>, #blocked>
      %118 = ttg.local_alloc %117 : (tensor<128x256xf8E5M2, #blocked>) -> !ttg.memdesc<128x256xf8E5M2, #shared, #ttg.shared_memory>
      %119 = tt.load %arg17 : tensor<256x128x!tt.ptr<f8E5M2>, #blocked1>
      %120 = ttg.local_alloc %119 : (tensor<256x128xf8E5M2, #blocked1>) -> !ttg.memdesc<256x128xf8E5M2, #shared, #ttg.shared_memory>
      %121 = tt.load %arg18 : tensor<1x2x32x4x4x!tt.ptr<i8>, #blocked2>
      %122 = tt.load %arg19 : tensor<1x2x32x4x4x!tt.ptr<i8>, #blocked2>

      %137 = ttg.local_alloc %121 : (tensor<1x2x32x4x4xi8, #blocked2>) -> !ttg.memdesc<1x2x32x4x4xi8, #shared1, #smem>
      %139 = ttg.local_alloc %122 : (tensor<1x2x32x4x4xi8, #blocked2>) -> !ttg.memdesc<1x2x32x4x4xi8, #shared1, #smem>

      %127 = ttng.tmem_alloc %arg15 : (tensor<128x128xf32, #blocked4>) -> !ttg.memdesc<128x128xf32, #tmem, #ttng.tensor_memory, mutable>

      ttng.tc_gen5_mma_scaled %118, %120, %127, %137, %139, %true, %true lhs = e5m2 rhs = e5m2 : (!ttg.memdesc<128x256xf8E5M2, #shared, #ttg.shared_memory>, !ttg.memdesc<256x128xf8E5M2, #shared, #ttg.shared_memory>, !ttg.memdesc<128x128xf32, #tmem, #ttng.tensor_memory, mutable>, !ttg.memdesc<1x2x32x4x4xi8, #shared1, #smem>, !ttg.memdesc<1x2x32x4x4xi8, #shared1, #smem>, i1, i1) -> ()
      %132 = ttng.tmem_load %127 : !ttg.memdesc<128x128xf32, #tmem, #ttng.tensor_memory, mutable> -> tensor<128x128xf32, #blocked4>

      %133 = tt.addptr %arg16, %incr_A : tensor<128x256x!tt.ptr<f8E5M2>, #blocked>, tensor<128x256xi32, #blocked>
      %134 = tt.addptr %arg17, %incr_B : tensor<256x128x!tt.ptr<f8E5M2>, #blocked1>, tensor<256x128xi32, #blocked1>
      %135 = tt.addptr %arg18, %incr_scale : tensor<1x2x32x4x4x!tt.ptr<i8>, #blocked2>, tensor<1x2x32x4x4xi32, #blocked2>
      %136 = tt.addptr %arg19, %incr_scale : tensor<1x2x32x4x4x!tt.ptr<i8>, #blocked2>, tensor<1x2x32x4x4xi32, #blocked2>
      scf.yield %132, %133, %134, %135, %136 : tensor<128x128xf32, #blocked4>, tensor<128x256x!tt.ptr<f8E5M2>, #blocked>, tensor<256x128x!tt.ptr<f8E5M2>, #blocked1>, tensor<1x2x32x4x4x!tt.ptr<i8>, #blocked2>, tensor<1x2x32x4x4x!tt.ptr<i8>, #blocked2>
    } {tt.num_stages = 3 : i32}
     tt.return %99#0 : tensor<128x128xf32, #blocked4>
  }
}<|MERGE_RESOLUTION|>--- conflicted
+++ resolved
@@ -244,13 +244,8 @@
 
 module attributes {"ttg.num-ctas" = 1 : i32, "ttg.num-warps" = 4 : i32, ttg.target = "cuda:100", "ttg.threads-per-warp" = 32 : i32} {
   tt.func public @block_scale_mxfp_matmul(%lb : index, %ub : index, %step : index, %arg0: !tt.ptr<f8E5M2> {tt.divisibility = 16 : i32}, %arg1: !tt.ptr<f8E5M2> {tt.divisibility = 16 : i32}, %arg3: !tt.ptr<i8> {tt.divisibility = 16 : i32}, %arg4: !tt.ptr<i8> {tt.divisibility = 16 : i32}) -> tensor<128x128xf32, #blocked4> {
-<<<<<<< HEAD
-    // CHECK: ttg.local_alloc  : () -> !ttg.memdesc<2x128x256xf8E5M2
-    // CHECK: ttg.local_alloc  : () -> !ttg.memdesc<2x256x128xf8E5M2
-=======
-    // CHECK: ttg.local_alloc : () -> !ttg.memdesc<3x128x256xf8E5M2
-    // CHECK: ttg.local_alloc : () -> !ttg.memdesc<3x256x128xf8E5M2
->>>>>>> 49040343
+    // CHECK: ttg.local_alloc : () -> !ttg.memdesc<2x128x256xf8E5M2
+    // CHECK: ttg.local_alloc : () -> !ttg.memdesc<2x256x128xf8E5M2
     // Do not multibuffer the scale loads, as we cannot pipeline the mma due to tmem.cp not being used
     // CHECK: ttg.local_alloc : () -> !ttg.memdesc<2x1x2x32x4x4xi8
     // CHECK: ttg.local_alloc : () -> !ttg.memdesc<2x1x2x32x4x4xi8

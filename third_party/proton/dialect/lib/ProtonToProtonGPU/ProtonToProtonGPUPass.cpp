#include "Analysis/ScopeIdAllocation.h"
#include "Conversion/ProtonToProtonGPU/Passes.h"
#include "Dialect/Proton/IR/Dialect.h"
#include "Dialect/ProtonGPU/IR/Dialect.h"
#include "mlir/IR/BuiltinAttributes.h"
#include "mlir/IR/PatternMatch.h"
#include "mlir/IR/Verifier.h"
#include "mlir/Pass/Pass.h"
#include "mlir/Pass/PassManager.h"
#include "mlir/Support/LLVM.h"
#include "mlir/Support/LogicalResult.h"
#include "mlir/Transforms/GreedyPatternRewriteDriver.h"
#include "mlir/Transforms/Passes.h"
#include "triton/Dialect/Triton/IR/Dialect.h"
#include "triton/Dialect/TritonGPU/IR/Dialect.h"
#include "llvm/Support/Debug.h"
#include "llvm/Support/MathExtras.h"
#include <algorithm>

namespace mlir {
namespace triton {
namespace proton {

#define GEN_PASS_DEF_CONVERTPROTONTOPROTONGPU
#include "Conversion/ProtonToProtonGPU/Passes.h.inc"

#define DEBUG_TYPE "proton-to-proton-gpu"
#define DBGS() (llvm::dbgs() << "[" DEBUG_TYPE "]: ")
#define LDBG(X) LLVM_DEBUG(DBGS() << X << "\n")

constexpr float maxSharedMemRatio = 0.04; // 4 percent of max shared mem

namespace {

void parseSelectIds(llvm::StringRef selectIds,
                    llvm::SmallVectorImpl<int32_t> &selectIdVec) {
  auto rest = selectIds;
  while (!rest.empty()) {
    llvm::StringRef id;
    std::tie(id, rest) = rest.split(',');
    if (id.trim().size() > 0) {
      selectIdVec.push_back(std::stoi(id.str()));
    }
    if (rest.trim().size() == 0)
      break;
  }
  llvm::sort(selectIdVec);
  selectIdVec.erase(llvm::unique(selectIdVec), selectIdVec.end());
}

template <typename T, typename OP> bool hasOperator(T *o) {
  bool exist = false;
  o->walk([&](OP op) {
    exist = true;
    return WalkResult::interrupt();
  });
  return exist;
}

void instrumentWarpSpecializeOps(FuncOp func, Value buffer, Value profileMem) {
  for (auto wsOp : func.getOps<triton::gpu::WarpSpecializeOp>()) {
    auto loc = wsOp.getLoc();
    if (hasOperator<Operation, proton::RecordOp>(wsOp.getOperation())) {
      wsOp->insertOperands(wsOp->getNumOperands(), {buffer, profileMem});
      for (Region *region : wsOp.getPartitionRegions()) {
        region->addArgument(buffer.getType(), loc);
        region->addArgument(profileMem.getType(), loc);
      }
    }
  }
}

LogicalResult replaceProtonRecordOp(OpBuilder &builder, FuncOp func,
                                    Value segment, MetricType metricType,
                                    ModuleScopeIdAllocation &scopeInfo,
                                    bool clockExtension) {
  mlir::IntegerType clkType =
      clockExtension ? mlir::IntegerType::get(builder.getContext(), 64)
                     : mlir::IntegerType::get(builder.getContext(), 32);

  // Replace all proton::RecordOp in the worker warps.
  func->walk([&](triton::gpu::WarpSpecializePartitionsOp partitions) {
    auto loc = partitions.getLoc();
    for (auto &partition : partitions.getPartitionRegions()) {
      if (hasOperator<Region, proton::RecordOp>(&partition)) {
        Block &block = partition.front();
        builder.setInsertionPointToStart(&block);
        int argNum = block.getNumArguments();
        auto bufferArg = block.getArgument(argNum - 2);
        auto profileMemArg = block.getArgument(argNum - 1);

        // Create a new segment for the worker warp.
        Value newSegment = builder.create<gpu::SegmentAllocOp>(
            loc, segment.getType(), bufferArg);

        // Restore warp-level context before profiling.
        builder.create<gpu::RestoreCtxOp>(loc, newSegment, profileMemArg);

        // Replace all proton::RecordOp.
        partition.walk([&](proton::RecordOp record) {
          builder.setInsertionPoint(record);

          Value counter =
              builder.create<gpu::ReadCounterOp>(loc, clkType, metricType);
          int scopeId = scopeInfo.getOpScopeId(record);
          builder.create<gpu::CircularStoreOp>(loc, newSegment, counter,
                                               record.getIsStart(), scopeId);
          record.erase();
        });

        // Save warp-level context after profiling.
        partition.walk([&](triton::gpu::WarpReturnOp ret) {
          builder.setInsertionPoint(ret);
          builder.create<gpu::SaveCtxOp>(loc, newSegment, profileMemArg);
        });
      }
    }
  });

  // Replace all proton::RecordOp in the master warps. For the master warps, we
  // don't need to restore warp-level context and we save the context in the end
  // of kernel (right before FinalizeOp).
  auto loc = func.getLoc();
  func->walk([&](proton::RecordOp record) {
    builder.setInsertionPoint(record);
    Value counter =
        builder.create<gpu::ReadCounterOp>(loc, clkType, metricType);
    int scopeId = scopeInfo.getOpScopeId(record);
    builder.create<gpu::CircularStoreOp>(loc, segment, counter,
                                         record.getIsStart(), scopeId);
    record.erase();
  });

  return success();
}

int getAllocSharedMemSize(int maxSharedMemSize, int sharedMemUsed,
                          int segmentNum) {
  const int bytesPerEntry = gpu::getBytesPerClockEntry();
  const int wordsPerEntry = bytesPerEntry / 4; // 1 word = 4 bytes
  const int circularHeaderSize = gpu::getCircularHeaderSize(); // byte size
  sharedMemUsed = llvm::alignTo(sharedMemUsed, bytesPerEntry);
  if (sharedMemUsed >= maxSharedMemSize) {
    // We just assume there's enough shared memory and error out if not during
    // execution.
    maxSharedMemSize += sharedMemUsed;
  }

  int segmentByteSizeShared =
      llvm::NextPowerOf2((maxSharedMemSize - sharedMemUsed) / segmentNum) / 2;
  int numSharedEntries = segmentByteSizeShared * segmentNum / bytesPerEntry;
  int allocSharedMemSize = numSharedEntries * bytesPerEntry;

  int estimatedOccupany = maxSharedMemSize / std::max(1, sharedMemUsed);
  if (estimatedOccupany <= 1)
    return allocSharedMemSize;

  int maxAllocSharedMemSize = maxSharedMemSize * maxSharedMemRatio;
  while (allocSharedMemSize > maxAllocSharedMemSize)
    allocSharedMemSize /= 2;

  return allocSharedMemSize;
}
} // namespace

class ConvertProtonToProtonGPUPass
    : public impl::ConvertProtonToProtonGPUBase<ConvertProtonToProtonGPUPass> {
public:
  ConvertProtonToProtonGPUPass(
      MetricType metricType, SamplingStrategy samplingStrategy,
      llvm::StringRef samplingOptions, gpu::Granularity granularity,
      gpu::BufferStrategy bufferStrategy, gpu::BufferType bufferType,
      int32_t bufferSize, int32_t maxSharedMemSize, int64_t profileScratchSize,
      int32_t profileScratchAlignment, bool clockExtension)
      : ConvertProtonToProtonGPUBase<ConvertProtonToProtonGPUPass>() {
    this->metricType = metricType;
    this->samplingStrategy = samplingStrategy;
    this->granularity = granularity;
    this->samplingOptions = samplingOptions.str();
    this->bufferStrategy = bufferStrategy;
    this->bufferType = bufferType;
    this->bufferSize = bufferSize;
    this->maxSharedMemSize = maxSharedMemSize;
    this->profileScratchSize = profileScratchSize;
    this->profileScratchAlignment = profileScratchAlignment;
    this->clockExtension = clockExtension;
  }

  LogicalResult circularRecordStrategyLowering(FuncOp func) {
    MLIRContext *context = func.getContext();
    Location loc = func->getLoc();
    ModuleOp mod = llvm::cast<ModuleOp>(func->getParentOp());

    OpBuilder builder(context);
    builder.setInsertionPointToStart(&func.getBody().front());

    int numWarps = gpu::getTotalNumWarps(mod);

    llvm::SmallVector<int32_t, 8> selectIdVec;
    int segmentNum = numWarps;
    if (!samplingOptions.empty() &&
        samplingStrategy == SamplingStrategy::SELECTIVE) {
      parseSelectIds(samplingOptions, selectIdVec);
      segmentNum = selectIdVec.size();
      if (segmentNum && granularity != gpu::Granularity::WARP) {
        mlir::emitError(
            loc, "only warp granularity supports selective ids for now.");
        return failure();
      }
    }

    int sharedMemUsed = 0;
    if (mod->hasAttr("ttg.shared"))
      sharedMemUsed =
          mod->getAttrOfType<mlir::IntegerAttr>("ttg.shared").getInt();

    int allocSharedMemSize =
        getAllocSharedMemSize(maxSharedMemSize, sharedMemUsed, segmentNum);

    const int bytesPerEntry = gpu::getBytesPerClockEntry();

    if (bufferSize != 0)
      bufferSize = llvm::alignTo(bufferSize, bytesPerEntry);
    // Validate buffer size
    if (bufferSize != 0 && !llvm::isPowerOf2_32(bufferSize / segmentNum)) {
      mlir::emitError(loc, "buffer-size per segment(" +
                               llvm::Twine(segmentNum) +
                               ") must be power of 2");
      return failure();
    }

    int allocBufferSize;
    if (bufferType == gpu::BufferType::SHARED) {
      if (bufferSize > 0)
        allocBufferSize = std::min(allocSharedMemSize, bufferSize.getValue());
      else
        allocBufferSize = allocSharedMemSize;
    } else if (bufferType == gpu::BufferType::GLOBAL) {
      allocBufferSize = bufferSize;
    } else {
      mlir::emitError(loc, "buffer-type not supported");
      return failure();
    }

    if (allocBufferSize <= 0) {
      mlir::emitError(loc, "profiling buffer size should be greater than 0");
      return failure();
    }

    // Circular strategy memory layout (total: allocProfileScratchSize bytes)
    //  +-----------------------------------------------+
    //  | header (circularHeaderSize bytes)             |
    //  +-----------------------------------------------+
    //  | contexts for all warps (4 bytes x numWarps)   |
    //  +-----------------------------------------------+
    //  | profiled data (allocBufferSize bytes)         |
    //  +-----------------------------------------------+
    const int circularHeaderSize = gpu::getCircularHeaderSize(); // byte size

    int allocProfileScratchSize =
        llvm::alignTo(allocBufferSize + circularHeaderSize + numWarps * 4,
                      profileScratchAlignment);

    if (profileScratchSize < allocProfileScratchSize) {
      LDBG("Global scratch memory for proton profiling is not large "
           "enough, we allocate the scratch size as " +
           llvm::Twine(allocProfileScratchSize) + " bytes.");
    }

    Value buffer;
    auto ctaLayout =
        triton::gpu::CTALayoutAttr::get(context, /*CTAsPerCGA=*/{1},
                                        /*CTASplitNum=*/{1}, /*CTAOrder=*/{0});
    auto encoding = triton::gpu::SwizzledSharedEncodingAttr::get(
        context, 1, 1, 1, {0}, ctaLayout);

    if (bufferType == gpu::BufferType::SHARED) {
      Attribute sharedMemorySpace =
          triton::gpu::SharedMemorySpaceAttr::get(context);
      auto sharedBufferType = triton::gpu::MemDescType::get(
          {allocBufferSize / 4}, builder.getI32Type(), encoding,
          sharedMemorySpace, /*mutable_memory=*/true);
      buffer = builder.create<triton::gpu::LocalAllocOp>(loc, sharedBufferType);
    } else if (bufferType == gpu::BufferType::STACK) {
      Attribute stackMemorySpace =
          mlir::triton::proton::gpu::StackMemorySpaceAttr::get(context);
      auto stackBufferType = triton::gpu::MemDescType::get(
          {allocBufferSize / 4}, builder.getI32Type(), encoding,
          stackMemorySpace, /*mutable_memory=*/true);
      buffer = builder.create<gpu::StackAllocOp>(loc, stackBufferType);
    } else if (bufferType == gpu::BufferType::GLOBAL) {
      mlir::emitError(loc, "not implemented yet");
      return failure();
    } else {
      mlir::emitError(loc, "buffer-type not supported");
      return failure();
    }

    auto memorySpace =
        mlir::cast<triton::gpu::MemDescType>(buffer.getType()).getMemorySpace();
    auto segmentType = gpu::SegmentType::get(
        context, allocBufferSize, memorySpace, granularity, selectIdVec);
    Value segment =
        builder.create<gpu::SegmentAllocOp>(loc, segmentType, buffer);

    ModuleScopeIdAllocation &scopeInfo = getAnalysis<ModuleScopeIdAllocation>();

    // Set insertion point to the start of the function
    builder.setInsertionPointToStart(&func.getBody().front());

    Value profileMem = builder.create<gpu::GlobalScratchAllocOp>(
        loc, triton::getPointerType(builder.getI32Type()),
        allocProfileScratchSize, profileScratchAlignment);
<<<<<<< HEAD
    builder.create<gpu::InitializeOp>(loc, profileMem);
=======

    if (hasOperator<Operation, triton::gpu::WarpSpecializeOp>(
            func.getOperation()))
      builder.create<gpu::InitCtxOp>(loc, profileMem);

    instrumentWarpSpecializeOps(func, buffer, profileMem);

    if (failed(replaceProtonRecordOp(builder, func, segment, metricType,
                                     scopeInfo, clockExtension)))
      return failure();

>>>>>>> bf91951d
    func.walk([&](triton::ReturnOp ret) {
      builder.setInsertionPoint(ret);
      builder.create<mlir::gpu::BarrierOp>(loc);
      builder.create<gpu::FinalizeOp>(loc, segment, profileMem);
    });

    return success();
  }

  void runOnOperation() override {
    ModuleOp m = getOperation();
    Location loc = m->getLoc();

    // Validate metric type at runtime instead of using assert
    if (metricType != MetricType::CYCLE) {
      mlir::emitError(loc, "only CYCLE metric type is supported currently");
      signalPassFailure();
      return;
    }

    // Check if there are any functions in the module
    int numFuncs = llvm::range_size(m.getOps<triton::FuncOp>());
    if (numFuncs == 0) {
      return; // No functions to process, silently return
    } else if (numFuncs > 1) {
      // We currently only support one function in the module
      mlir::emitError(loc, "only one function per module is supported");
      signalPassFailure();
      return;
    }

    FuncOp func = *m.getOps<triton::FuncOp>().begin();

    // Check if there are any proton records to process
    if (!hasOperator<Operation, proton::RecordOp>(func.getOperation())) {
      return; // No proton records to process, silently return
    }

    // Validate profile scratch alignment
    if (!llvm::isPowerOf2_32(profileScratchAlignment)) {
      mlir::emitError(loc, "profileScratchAlignment must be power of 2");
      signalPassFailure();
      return;
    }

    // Process based on buffer strategy
    if (bufferStrategy == gpu::BufferStrategy::CIRCULAR) {
      if (failed(circularRecordStrategyLowering(func))) {
        // No need to call signalPassFailure() here as it's already called in
        // circularRecordStrategyLowering
        signalPassFailure();
      }
    } else {
      mlir::emitError(
          loc, "buffer-strategy '" +
                   std::to_string(static_cast<int>(
                       static_cast<gpu::BufferStrategy>(bufferStrategy))) +
                   "' is not supported");
      signalPassFailure();
    }
  }
};

std::unique_ptr<OperationPass<ModuleOp>> createConvertProtonToProtonGPUPass(
    MetricType metricType, SamplingStrategy samplingStrategy,
    llvm::StringRef samplingOptions, gpu::Granularity granularity,
    gpu::BufferStrategy bufferStrategy, gpu::BufferType bufferType,
    int32_t bufferSize, int32_t maxSharedMemSize, int64_t profileScratchSize,
    int32_t profileScratchAlignment, bool clkExt) {
  return std::make_unique<ConvertProtonToProtonGPUPass>(
      metricType, samplingStrategy, samplingOptions, granularity,
      bufferStrategy, bufferType, bufferSize, maxSharedMemSize,
      profileScratchSize, profileScratchAlignment, clkExt);
}

} // namespace proton
} // namespace triton
} // namespace mlir<|MERGE_RESOLUTION|>--- conflicted
+++ resolved
@@ -311,9 +311,7 @@
     Value profileMem = builder.create<gpu::GlobalScratchAllocOp>(
         loc, triton::getPointerType(builder.getI32Type()),
         allocProfileScratchSize, profileScratchAlignment);
-<<<<<<< HEAD
     builder.create<gpu::InitializeOp>(loc, profileMem);
-=======
 
     if (hasOperator<Operation, triton::gpu::WarpSpecializeOp>(
             func.getOperation()))
@@ -325,7 +323,6 @@
                                      scopeInfo, clockExtension)))
       return failure();
 
->>>>>>> bf91951d
     func.walk([&](triton::ReturnOp ret) {
       builder.setInsertionPoint(ret);
       builder.create<mlir::gpu::BarrierOp>(loc);

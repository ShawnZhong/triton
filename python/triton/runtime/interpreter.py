import inspect

import numpy as np

import triton
import triton.language as tl
from .._C.libtriton import interpreter as _interpreter


# TODO: duplicate
def str_to_ty(name):
    language = tl
    if name[0] == "*":
        ty = str_to_ty(name[1:])
        return language.pointer_type(ty)
    tys = {
        "fp8e4nv": language.float8e4nv,
        "fp8e5": language.float8e5,
        "fp8e4b15": language.float8e4b15,
        "fp8e4b15x4": language.float8e4b15x4,
        "fp16": language.float16,
        "bf16": language.bfloat16,
        "fp32": language.float32,
        "fp64": language.float64,
        "i1": language.int1,
        "i8": language.int8,
        "i16": language.int16,
        "i32": language.int32,
        "i64": language.int64,
        "u8": language.uint8,
        "u16": language.uint16,
        "u32": language.uint32,
        "u64": language.uint64,
        "B": language.int1,
    }
    return tys[name]


class TensorHandle:

    def __init__(self, data, dtype):
        self.data = data
        self.dtype = dtype

    def __bool__(self):
        return bool(self.data.all())


class BlockPointerHandle:

    def __init__(self, base, shape, strides, offsets, tensor_shape, order):
        self.base = base
        self.shape = shape
        self.strides = strides
        self.offsets = offsets
        self.tensor_shape = tensor_shape
        self.order = order

    def materialize_pointers(self, boundary_check):
        dtype_tt = self.base.dtype.element_ty
        n_bytes = dtype_tt.primitive_bitwidth // 8
        tensor_shape = self.tensor_shape
        ptrs = np.broadcast_to(self.base.data, self.tensor_shape)
        masks = np.ones(self.tensor_shape, dtype=bool)
        for dim in range(len(tensor_shape)):
            bcast_dims = [1] * len(tensor_shape)
            bcast_dims[dim] = tensor_shape[dim]
            off = (self.offsets[dim].data + np.arange(tensor_shape[dim])).reshape(bcast_dims)
            ptrs = ptrs + (n_bytes * off * self.strides[dim].data).astype(np.uint64)
            if dim in boundary_check:
                masks = np.logical_and(masks, off < self.shape[dim].data)
        ptrs = TensorHandle(ptrs, self.base.dtype)
        return ptrs, masks


def wrap_ret(compute_ret_ty):

    def wrapper(fn):

        def wrapped(*args, **kwargs):
            ret = fn(*args, **kwargs)
            return TensorHandle(ret.data, compute_ret_ty(*args, **kwargs))

        return wrapped

    return wrapper


class Builder:

    def __init__(self) -> None:
        self.arch = None
        # pass

    def set_grid_idx(self, x, y, z):
        assert x < self.grid_dim[0]
        assert y < self.grid_dim[1]
        assert z < self.grid_dim[2]
        self.grid_idx = (x, y, z)

    def set_grid_dim(self, nx, ny, nz):
        self.grid_dim = (nx, ny, nz)

    def np_dtype(self, tt_dtype):
        if isinstance(tt_dtype, tl.pointer_type):
            return np.dtype(np.uint64)
        np_types = {
            tl.float16: np.dtype(np.float16),
            tl.float32: np.dtype(np.float32),
            tl.float64: np.dtype(np.float64),
            tl.int8: np.dtype(np.int8),
            tl.uint8: np.dtype(np.uint8),
            tl.int16: np.dtype(np.int16),
            tl.uint16: np.dtype(np.uint16),
            tl.int32: np.dtype(np.int32),
            tl.uint32: np.dtype(np.uint32),
            tl.int64: np.dtype(np.int64),
            tl.uint64: np.dtype(np.uint64),
        }
        return np_types[tt_dtype]

    # constants
    def get_half_ty(self):
        return tl.float16

    def get_float_ty(self):
        return tl.float32

    def get_int32_ty(self):
        return tl.int32

    def get_int64_ty(self):
        return tl.int64

    def get_ptr_ty(self, elt_ty, addr_space):
        return tl.pointer_type(elt_ty, addr_space)

    def get_block_ty(self, dtype, shape):
        return tl.tensor(shape, dtype)

    def get_int32(self, value):
        return TensorHandle(np.array([value], dtype=np.int32), tl.int32)

    def get_int64(self, value):
        return TensorHandle(np.array([value], dtype=np.int64), tl.int64)

    def get_fp16(self, value):
        return TensorHandle(np.array([value], dtype=np.float16), tl.float16)

    def get_fp32(self, value):
        return TensorHandle(np.array([value], dtype=np.float32), tl.float32)

    def get_null_value(self, type):
        return TensorHandle(np.array([0], dtype=self.np_dtype(type)), type)

    # programming model
    def create_get_program_id(self, axis):
        assert self.grid_idx is not None
        return TensorHandle(np.array([self.grid_idx[axis]], dtype=np.int32), tl.int32)

    def create_get_num_programs(self, axis):
        return TensorHandle(np.array([self.grid_dim[axis]], dtype=np.int32), tl.int32)

    # memory ops
    def create_load(self, ptr, _0, _1, is_volatile):
        mask = TensorHandle(np.ones_like(ptr.data, dtype=bool), tl.int1)
        other = None
        return self.create_masked_load(ptr, mask, other, _0, _1, is_volatile)

    def create_store(self, ptr, val, _0, _1):
        mask = TensorHandle(np.ones_like(ptr.data, dtype=bool), tl.int1)
        return self.create_masked_store(ptr, val, mask, None, None)

    def create_masked_load(self, ptrs, mask, other, cache_modifier, eviction_policy, is_volatile):
        dtype_tt = ptrs.dtype.element_ty
        dtype_np = self.np_dtype(dtype_tt)
        if other is None:
            other = TensorHandle(np.ones_like(ptrs.data, dtype=dtype_np), dtype_tt)
        ret = _interpreter.load(ptrs.data, mask.data, other.data, dtype_np)
        return TensorHandle(ret, dtype_tt)

    def create_masked_store(self, ptrs, value, mask, cache_modifier, eviction_policy):
        return _interpreter.store(ptrs.data, value.data, mask.data)

    # casting ops
    def cast_impl(self, src, dst_type):
        if isinstance(dst_type, tl.tensor):
            dst_type = dst_type.dtype
        return TensorHandle(src.data.astype(self.np_dtype(dst_type)), dst_type)

    create_si_to_fp = lambda self, src, dst_type: self.cast_impl(src, dst_type)
    create_ui_to_fp = lambda self, src, dst_type: self.cast_impl(src, dst_type)
    create_fp_to_si = lambda self, src, dst_type: self.cast_impl(src, dst_type)
    create_fp_to_ui = lambda self, src, dst_type: self.cast_impl(src, dst_type)
    create_fp_ext = lambda self, src, dst_type: self.cast_impl(src, dst_type)
    create_fp_trunc = lambda self, src, dst_type: self.cast_impl(src, dst_type)
    create_int_cast = lambda self, src, dst_type, is_signed: self.cast_impl(src, dst_type)

    def create_fp_to_fp(self, src, dst_type):
        assert "float8 not NotImplemented yet"

    def create_bitcast(self, src, dst_type):
        return TensorHandle(src.data.view(self.np_dtype(dst_type)), dst_type)

    # binary operators
    def binary_op(self, lhs, rhs, op):
        return TensorHandle(op(lhs.data, rhs.data), lhs.dtype)

    create_fadd = lambda self, lhs, rhs: self.binary_op(lhs, rhs, np.add)
    create_fmul = lambda self, lhs, rhs: self.binary_op(lhs, rhs, np.multiply)
    create_fdiv = lambda self, lhs, rhs: self.binary_op(lhs, rhs, np.divide)
    create_frem = lambda self, lhs, rhs: self.binary_op(lhs, rhs, np.remainder)
    create_fsub = lambda self, lhs, rhs: self.binary_op(lhs, rhs, np.subtract)
    create_mul = lambda self, lhs, rhs: self.binary_op(lhs, rhs, np.multiply)
    create_sdiv = lambda self, lhs, rhs: self.binary_op(lhs, rhs, np.floor_divide)
    create_udiv = lambda self, lhs, rhs: self.binary_op(lhs, rhs, np.floor_divide)
    create_srem = lambda self, lhs, rhs: self.binary_op(lhs, rhs, np.remainder)
    create_urem = lambda self, lhs, rhs: self.binary_op(lhs, rhs, np.remainder)
    create_add = lambda self, lhs, rhs: self.binary_op(lhs, rhs, np.add)
    create_sub = lambda self, lhs, rhs: self.binary_op(lhs, rhs, np.subtract)
    create_shl = lambda self, lhs, rhs: self.binary_op(lhs, rhs, np.left_shift)
    create_lshr = lambda self, lhs, rhs: self.binary_op(lhs, rhs, np.right_shift)
    create_ashr = lambda self, lhs, rhs: self.binary_op(lhs, rhs, np.right_shift)
    create_minsi = lambda self, lhs, rhs: self.binary_op(lhs, rhs, np.minimum)
    create_minui = lambda self, lhs, rhs: self.binary_op(lhs, rhs, np.minimum)
    create_minf = lambda self, lhs, rhs: self.binary_op(lhs, rhs, np.minimum)
    create_maxsi = lambda self, lhs, rhs: self.binary_op(lhs, rhs, np.maximum)
    create_maxui = lambda self, lhs, rhs: self.binary_op(lhs, rhs, np.maximum)
    create_maxf = lambda self, lhs, rhs: self.binary_op(lhs, rhs, np.maximum)
    create_icmpSLE = lambda self, lhs, rhs: self.binary_op(lhs, rhs, np.less_equal)
    create_icmpSLT = lambda self, lhs, rhs: self.binary_op(lhs, rhs, np.less)
    create_icmpSGE = lambda self, lhs, rhs: self.binary_op(lhs, rhs, np.greater_equal)
    create_icmpSGT = lambda self, lhs, rhs: self.binary_op(lhs, rhs, np.greater)
    create_icmpULE = lambda self, lhs, rhs: self.binary_op(lhs, rhs, np.less_equal)
    create_icmpULT = lambda self, lhs, rhs: self.binary_op(lhs, rhs, np.less)
    create_icmpUGE = lambda self, lhs, rhs: self.binary_op(lhs, rhs, np.greater_equal)
    create_icmpUGT = lambda self, lhs, rhs: self.binary_op(lhs, rhs, np.greater)
    create_icmpEQ = lambda self, lhs, rhs: self.binary_op(lhs, rhs, np.equal)
    create_icmpNE = lambda self, lhs, rhs: self.binary_op(lhs, rhs, np.not_equal)
    create_fcmpOLT = lambda self, lhs, rhs: self.binary_op(lhs, rhs, np.less)
    create_fcmpOGT = lambda self, lhs, rhs: self.binary_op(lhs, rhs, np.greater)
    create_fcmpOLE = lambda self, lhs, rhs: self.binary_op(lhs, rhs, np.less_equal)
    create_fcmpOGE = lambda self, lhs, rhs: self.binary_op(lhs, rhs, np.greater_equal)
    create_fcmpOEQ = lambda self, lhs, rhs: self.binary_op(lhs, rhs, np.equal)
    create_fcmpONE = lambda self, lhs, rhs: self.binary_op(lhs, rhs, np.not_equal)
    create_fcmpULT = lambda self, lhs, rhs: self.binary_op(lhs, rhs, np.less)
    create_fcmpUGT = lambda self, lhs, rhs: self.binary_op(lhs, rhs, np.greater)
    create_fcmpULE = lambda self, lhs, rhs: self.binary_op(lhs, rhs, np.less_equal)
    create_fcmpUGE = lambda self, lhs, rhs: self.binary_op(lhs, rhs, np.greater_equal)
    create_fcmpUEQ = lambda self, lhs, rhs: self.binary_op(lhs, rhs, np.equal)
    create_fcmpUNE = lambda self, lhs, rhs: self.binary_op(lhs, rhs, np.not_equal)
    create_and = lambda self, lhs, rhs: self.binary_op(lhs, rhs, np.bitwise_and)
    create_xor = lambda self, lhs, rhs: self.binary_op(lhs, rhs, np.bitwise_xor)
    create_or = lambda self, lhs, rhs: self.binary_op(lhs, rhs, np.bitwise_or)

    # ternary functions
    def ternary_op(self, lhs, rhs, other, op):
        return TensorHandle(op(lhs.data, rhs.data, other.data), other.dtype)

    create_select = lambda self, cond, lhs, rhs: self.ternary_op(cond, lhs, rhs, np.where)

    # unary functions
    def unary_op(self, arg, op):
        return TensorHandle(op(arg.data), arg.dtype)

    create_exp = lambda self, arg: self.unary_op(arg, np.exp)
    create_cos = lambda self, arg: self.unary_op(arg, np.cos)
    create_sin = lambda self, arg: self.unary_op(arg, np.sin)
    create_log = lambda self, arg: self.unary_op(arg, np.log)
    create_sqrt = lambda self, arg: self.unary_op(arg, np.sqrt)
    create_fabs = lambda self, arg: self.unary_op(arg, np.abs)
    create_iabs = lambda self, arg: self.unary_op(arg, np.abs)

    # tensor operators
    create_dot = lambda self, lhs, rhs: self.binary_op(lhs, rhs, np.dot)
    create_reshape = lambda self, arg, shape, allowReorder: TensorHandle(arg.data.reshape(shape), arg.dtype)
    create_trans = lambda self, arg: self.unary_op(arg, np.transpose)

    def create_dot(self, a, b, d, allow_tf32, maxNumImpreciseAcc):
        return TensorHandle(np.dot(a.data, b.data) + d.data, a.dtype)

    def create_make_range(self, start, stop):
        return TensorHandle(np.arange(start, stop, dtype=np.int32), tl.int32)

    # pointer arithmetic

    def create_addptr(self, ptr, offset):
        dtype_tt = ptr.dtype.element_ty
        return TensorHandle(ptr.data + (dtype_tt.primitive_bitwidth // 8) * offset.data.astype(np.uint64), ptr.dtype)

    def create_tensor_pointer_load(self, ptr, boundary_check, padding_option, cache_modifier, eviction_policy,
                                   is_volatile):
        ptrs, masks = ptr.materialize_pointers(boundary_check)
        assert padding_option is None
        other = None
        return self.create_masked_load(ptrs, masks, other, cache_modifier, eviction_policy, is_volatile)

    def create_tensor_pointer_store(self, ptr, value, boundary_check, cache_modifier, eviction_policy):
        ptrs, masks = ptr.materialize_pointers(boundary_check)
        return self.create_masked_store(ptrs, value, masks, cache_modifier, eviction_policy)

    def create_expand_dims(self, arg, axis):
        return TensorHandle(np.expand_dims(arg.data, axis), arg.dtype)

    def create_broadcast(self, arg, shape):
        return TensorHandle(np.broadcast_to(arg.data, shape), arg.dtype)

    def create_int_to_ptr(self, val, dst_ty):
        return TensorHandle(val.data.astype(np.uint64), dst_ty)

    # def create_cat(self, lhs, rhs):
    #     pass

    # def create_broadcast(self, arg, shape):
    #     pass

    def create_splat(self, arg, shape):
        return TensorHandle(np.full(shape, arg.data[0], dtype=self.np_dtype(arg.dtype)), arg.dtype)

    # def create_atomic_cas(self, ptr, cmp, val, sem):
    #     pass

    # def create_atomic_rmw(self, rmwOp, ptr, val, mask, sem):
    #     pass

    # def create_extern_elementwise(self, libName, libPath, symbol, argList, retType, isPure):
    #     pass

    # def create_reduce(self, operands, axis):
    #     pass

    # def create_reduce_ret(self, args):
    #     pass

    # def create_scan(self, operands, axis):
    #     pass

    # def create_scan_ret(self, args):
    #     pass

    # def create_ptr_to_int(self, val, type):
    #     pass

    # def create_int_to_ptr(self, val, type):
    #     pass

    # def create_inline_asm(self, inlineAsm, constraints, values, type, isPure, pack):
    #     pass

    # def create_print(self, prefix, values):
    #     pass

    # def create_assert(self, condition, message, fileName, funcName, lineNo):
    #     pass

    # def create_undef(self, type):
    #     pass

    # def create_barrier(self):
    #     pass

    def create_make_block_ptr(self, base, shape, strides, offsets, tensor_shape, order):
        return BlockPointerHandle(base, shape, strides, np.array(offsets), tensor_shape, order)

    def create_advance(self, ptr, offsets):
        assert len(ptr.offsets) == len(offsets)
        ret = BlockPointerHandle(ptr.base, ptr.shape, ptr.strides, ptr.offsets, ptr.tensor_shape, ptr.order)
        for i in range(len(offsets)):
            ret.offsets[i].data += offsets[i].data
        return ret


def patch_attr(obj, name, member, builder):
    new_member = lambda *args, member=member, **kwargs: (member(*args, **
                                                                {k: v
                                                                 for k, v in kwargs.items()
                                                                 if k != "_builder"}, _builder=builder))
    setattr(obj, name, new_member)


def _patch_lang_tensor(tensor, builder):
    for name, member in inspect.getmembers(tensor):
        if tl.core.is_builtin(member):
            patch_attr(tensor, name, member, builder)
    tensor.__index__ = lambda self: int(self.handle.data)
    tensor.__bool__ = lambda self: True
    tensor.__str__ = lambda self: str(self.handle.data)

    def handle_slice(self, slices):
        data = self.handle.data.__getitem__(slices)
        tensor_handle = TensorHandle(data, self.dtype)
        tensor_type = tl.block_type(self.dtype, data.shape)
        return tl.core.tensor(tensor_handle, tensor_type)

    tensor.__getitem__ = handle_slice


def _patch_lang_core(lang, builder):
    for name, member in inspect.getmembers(lang):
        if tl.core.is_builtin(member):
            patch_attr(lang, name, member, builder)
    # reduce is better off with a separate patch due to how
    # the builder currently interfaces with custom functions

    def _new_reduce(input, axis, combine_fn, keep_dims=False):
        fn = combine_fn.fn.__name__
        mapping = {
            "maximum": np.max,
            "_sum_combine": np.sum,
        }
        ret = mapping[fn](input.handle.data, axis=axis, keepdims=keep_dims)
        ret_type = tl.block_type(input.dtype, ret.shape)
        return tl.core.tensor(TensorHandle(ret, input.dtype), ret_type)

    lang.reduce = _new_reduce
<<<<<<< HEAD
=======
    lang.min = functools.partial(_new_reduce_wrapper, "min")
    lang.max = functools.partial(_new_reduce_wrapper, "max")
    lang.sum = functools.partial(_new_reduce_wrapper, "sum")
    lang.static_range = lambda start, stop, step: range(start, stop, step)
>>>>>>> 447333c3


def _patch_lang_math(lang, builder):
    math = lang.math
    mapping = {
        "abs": "abs",
        "acos": "arccos",
        "asin": "arcsin",
        "exp2": "exp2",
        "log2": "log2",
        "max": "maximum",
    }

    def make_numpy(name):

        def impl(*args, **kwargs):
            ret_type = args[0].type  # TODO: incorrect
            ret_dtype = args[0].dtype  # TODO: incorrect
            args = [arg.handle.data for arg in args]
            kwargs = {k: v.handle.data for k, v in kwargs.items()}
            ret = getattr(np, mapping[name])(*args, **kwargs)
            ret = tl.core.tensor(TensorHandle(ret, ret_dtype), ret_type)
            return ret

        return impl

    def make_fallback(name):

        def fallback(*args, **kwargs):
            raise NotImplementedError(f"""
{name} not supported in interpreter mode: no known numpy implementation.
If you think that {name} in fact does have a numpy implementation, please add it
to the mapping in python/triton/interpreter/new_interpreter.py:_patch_lang_math.
""")

        return fallback

    for name, member in inspect.getmembers(math):
        if name in mapping:
            setattr(math, name, make_numpy(name))
        else:
            setattr(math, name, make_fallback(name))


# TODO: wrap everything in triton tensors
def _implicit_cvt(arg):
    if isinstance(arg, int):
        ty = str_to_ty(triton.runtime.jit.JITFunction._type_of(triton.runtime.jit.JITFunction._key_of(arg)))
        handle = TensorHandle(np.array([arg], dtype=np.int32), ty)
        return tl.tensor(handle, ty)
    if hasattr(arg, "data_ptr"):
        ty = str_to_ty(triton.runtime.jit.JITFunction._type_of(triton.runtime.jit.JITFunction._key_of(arg)))
        handle = TensorHandle(np.array([arg.data_ptr()], dtype=np.uint64), ty)
        return tl.tensor(handle, ty)
    return arg


def _unwrap(tensor):
    if isinstance(tensor, triton.TensorWrapper):
        return tensor.base
    return tensor


builder = Builder()

RESERVED_KWS = ["num_warps", "num_stages", "num_ctas", "enable_fp_fusion"]


class GridExecutor:

    def __init__(self, fn, arg_names, grid):
        from .jit import _normalize_ty  # TODO: modularize

        self.fn = fn
        self.arg_names = arg_names
        self.grid = grid
        __annotations__ = {name: _normalize_ty(ty) for name, ty in fn.__annotations__.items()}
        self.constexprs = [name for name in arg_names if __annotations__.get(name) == "constexpr"]

    def _patch_lang(self, builder):
        lang = [value for _, value in self.fn.__globals__.items() if value in [tl, tl.core]]
        assert len(lang) == 1, "triton.language must be visible from within jit'd function"
        _patch_lang_tensor(getattr(lang[0], "tensor"), builder)
        _patch_lang_core(lang[0], builder)
        _patch_lang_math(lang[0], builder)

    def __call__(self, *args_dev, **kwargs):
        args_hst = [_unwrap(arg).cpu() if hasattr(arg, "data_ptr") else arg for arg in args_dev]
        # removes reserved keywords from kwargs
        kwargs = {k: v for k, v in kwargs.items() if k not in RESERVED_KWS}
        # remaps core language functions to interpreted ones
        self._patch_lang(builder)
        # we need to copy arguments to the host for the interpreter
        # implicitly convert tensor arguments to their base pointers
        args = inspect.getcallargs(self.fn, *args_hst, **kwargs)
        args = {name: arg if name in self.constexprs else _implicit_cvt(arg) for name, arg in args.items()}
        # iterate through grid
        grid = self.grid(args) if callable(self.grid) else self.grid
        assert len(grid) <= 3
        grid = grid + (1, ) * (3 - len(grid))
        builder.set_grid_dim(*grid)
        for x in range(grid[0]):
            for y in range(grid[1]):
                for z in range(grid[2]):
                    builder.set_grid_idx(x, y, z)
                    self.fn(**args)
        # copy arguments back to propagate side-effects
        for arg_dev, arg_hst in zip(args_dev, args_hst):
            if hasattr(arg_dev, "data_ptr"):
                _unwrap(arg_dev).copy_(arg_hst.to(arg_dev.device))


class InterpretedFunction:

    def _patch_lang(self, builder):
        lang = [value for _, value in self.fn.__globals__.items() if value in [tl, tl.core]]
        assert len(lang) == 1, "triton.language must be visible from within jit'd function"
        _patch_lang_tensor(getattr(lang[0], "tensor"), builder)
        _patch_lang_core(lang[0], builder)

    def __init__(self, fn) -> None:
        self.fn = fn

        def run(*args, **kwargs):
            grid = kwargs["grid"]
            kwargs = {k: v for k, v in kwargs.items() if k not in RESERVED_KWS + ["grid"]}

            return GridExecutor(self.fn, self.arg_names, grid)(*args, **kwargs)

        self.run = run
        signature = inspect.signature(fn)
        self.arg_names = [v.name for v in signature.parameters.values()]

    def __getitem__(self, grid):
        return GridExecutor(self.fn, self.arg_names, grid)

    def __call__(self, *args, **kwargs):
        self._patch_lang(builder)
        return self.fn(*args, **kwargs)<|MERGE_RESOLUTION|>--- conflicted
+++ resolved
@@ -413,13 +413,7 @@
         return tl.core.tensor(TensorHandle(ret, input.dtype), ret_type)
 
     lang.reduce = _new_reduce
-<<<<<<< HEAD
-=======
-    lang.min = functools.partial(_new_reduce_wrapper, "min")
-    lang.max = functools.partial(_new_reduce_wrapper, "max")
-    lang.sum = functools.partial(_new_reduce_wrapper, "sum")
-    lang.static_range = lambda start, stop, step: range(start, stop, step)
->>>>>>> 447333c3
+
 
 
 def _patch_lang_math(lang, builder):

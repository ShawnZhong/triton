import triton
import triton.language as tl
from triton._filecheck import filecheck_test

# ===-----------------------------------------------------------------------===#
# Unit Tests
# ===-----------------------------------------------------------------------===#


@triton.jit
def anchor(v):
    pass


@tl.core._aggregate
class Pair:
    first: tl.tensor
    second: tl.tensor

    def __init__(self, first, second):
        self.first = first
        self.second = second

    @triton.jit
    def get_first(self):
        return self.first

    def get_second(self, _builder=None):
        return self.second

    @triton.jit
    def unpack(self):
        return self.get_first(), self.get_second()


@filecheck_test
@triton.jit
def test_assign_attribute():
    # CHECK-LABEL: assign_attribute
    # CHECK: %c11_i32 = arith.constant 11 : i32
    # CHECK: [[RANGE:%.*]] = tt.make_range {end = 4 : i32, start = 0 : i32}
    scalar = 11
    pair = Pair(tl.arange(0, 4), scalar)
    # CHECK: %c42_i32 = arith.constant 42 : i32
    # CHECK-NEXT: call @{{.*}}anchor{{.*}}([[RANGE]], %c42_i32)
    pair.second = 42
    anchor(pair)


@filecheck_test
@triton.jit
def test_augassign_attribute():
    # CHECK-LABEL: test_augassign_attribute
    # CHECK: %c11_i32 = arith.constant 11 : i32
    # CHECK: [[RANGE:%.*]] = tt.make_range {end = 4 : i32, start = 0 : i32}
    scalar = 11
    pair = Pair(tl.arange(0, 4), scalar)
    # CHECK: %c42_i32 = arith.constant 42 : i32
    # CHECK: [[VALUE:%.*]] = arith.addi %c11_i32, %c42_i32
    pair.second += 42
    # CHECK-NEXT: call @"anchor{{.*}}"([[RANGE]], [[VALUE]])
    anchor(pair)


@filecheck_test
@triton.jit
def test_jit_method():
    # CHECK-LABEL: test_jit_method
    # CHECK: %c11_i32 = arith.constant 11 : i32
    # CHECK: [[RANGE:%.*]] = tt.make_range {end = 4 : i32, start = 0 : i32}
    scalar = 11
    # CHECK: [[V:%.*]]:2 = tt.call @{{.*}}unpack{{.*}}([[RANGE]], %c11_i32)
    pair = Pair(tl.arange(0, 4), scalar)
    a, b = pair.unpack()
    # CHECK: call @{{.*}}anchor{{.*}}([[V]]#0)
    anchor(a)
    # CHECK: call @{{.*}}anchor{{.*}}([[V]]#1)
    anchor(b)


@tl.core._aggregate
class TypeWithBuiltinInitializer:
    value: tl.tensor

    def __init__(self, _builder=None):
        self.value = tl.arange(0, 4, _builder=_builder)

    def modify(self, value, _builder=None):
        self.value = value


@filecheck_test
@triton.jit
def test_aggregate_initializers():
    # CHECK-LABEL: test_aggregate_initializers
    value = TypeWithBuiltinInitializer()
    # CHECK: [[RANGE:%.*]] = tt.make_range {end = 4 : i32, start = 0 : i32}
    # CHECK: call @{{.*}}anchor{{.*}}([[RANGE]])
    anchor(value)
    # CHECK: [[RANGE:%.*]] = tt.make_range {end = 8 : i32, start = 4 : i32}
    # CHECK: call @{{.*}}anchor{{.*}}([[RANGE]])
    value.modify(tl.arange(4, 8))
    anchor(value)


@triton.jit
def forward(arg):
    return arg


@triton.jit
def list_of_functions_constexpr(arg, fns: tl.constexpr):
    for i in tl.static_range(len(fns)):
        fns[i](arg)


@filecheck_test
@triton.jit
def test_list_of_functions():
    # CHECK-LABEL: test_list_of_functions
    # CHECK: call @{{.*}}list_of_functions_constexpr{{.*}}cJITFunction(test_frontend:anchor){{.*}}cJITFunction(test_frontend:forward)

    # CHECK: tt.func private @{{.*}}list_of_functions_constexpr
    # CHECK-NEXT: call @{{.*}}anchor
    # CHECK-NEXT: call @{{.*}}forward
    list_of_functions_constexpr(tl.arange(0, 4), [anchor, forward])


@triton.jit
def accumulate(a, b):
    return a + b


# Check that we can call a function returning a value from a loop.
@filecheck_test
@triton.jit
def test_call_in_loop():
    # CHECK-LABEL: test_call_in_loop
    acc = 0
    # CHECK: scf.for
    # CHECK:   call @{{.*}}accumulate
    for i in range(10):
        acc = accumulate(acc, i)


@tl.core._aggregate
<<<<<<< HEAD
class AggregateWithConstexpr:
    a: tl.tensor
    b: tl.constexpr

    def __init__(self, a, b):
        self.a = a
        self.b = b

    @staticmethod
    def create(a):
        return AggregateWithConstexpr(a, tl.constexpr(42))


@triton.jit
def add_rhs_constexpr(agg):
    _ = agg.a + agg.b
=======
class FunctionParent:

    @triton.jit
    def function_with_name():
        pass


@triton.jit
def test_function_with_name():
    pass
>>>>>>> aeb3d8af


@filecheck_test
@triton.jit
<<<<<<< HEAD
def test_aggregate_with_constexpr():
    # CHECK-LABEL: test_aggregate_with_constexpr
    # CHECK: tt.call @"add_rhs_constexpr__test_frontend.AggregateWithConstexpr<i32S4S, constexpr[42]>
    agg = AggregateWithConstexpr.create(tl.arange(0, 4))
    add_rhs_constexpr(agg)

    # CHECK: tt.func private @"add_rhs_constexpr__test_frontend.AggregateWithConstexpr<i32S4S, constexpr[42]>
    # CHECK: %cst = arith.constant dense<42> : tensor<4xi32>
    # CHECK: arith.addi %arg0, %cst : tensor<4xi32>
=======
def test_function_name_mangling():
    # CHECK-LABEL: test_function_name_mangling
    # CHECK: call @test_frontend.test_function_with_name
    # CHECK: call @test_frontend.FunctionParent.function_with_name
    test_function_with_name()
    FunctionParent.function_with_name()
>>>>>>> aeb3d8af
<|MERGE_RESOLUTION|>--- conflicted
+++ resolved
@@ -144,7 +144,6 @@
 
 
 @tl.core._aggregate
-<<<<<<< HEAD
 class AggregateWithConstexpr:
     a: tl.tensor
     b: tl.constexpr
@@ -158,10 +157,25 @@
         return AggregateWithConstexpr(a, tl.constexpr(42))
 
 
+@filecheck_test
+@triton.jit
+def test_aggregate_with_constexpr():
+    # CHECK-LABEL: test_aggregate_with_constexpr
+    # CHECK: tt.call @"add_rhs_constexpr__test_frontend.AggregateWithConstexpr<i32S4S, constexpr[42]>
+    agg = AggregateWithConstexpr.create(tl.arange(0, 4))
+    add_rhs_constexpr(agg)
+
+    # CHECK: tt.func private @"add_rhs_constexpr__test_frontend.AggregateWithConstexpr<i32S4S, constexpr[42]>
+    # CHECK: %cst = arith.constant dense<42> : tensor<4xi32>
+    # CHECK: arith.addi %arg0, %cst : tensor<4xi32>
+
+
 @triton.jit
 def add_rhs_constexpr(agg):
     _ = agg.a + agg.b
-=======
+
+
+@tl.core._aggregate
 class FunctionParent:
 
     @triton.jit
@@ -172,26 +186,13 @@
 @triton.jit
 def test_function_with_name():
     pass
->>>>>>> aeb3d8af
 
 
 @filecheck_test
 @triton.jit
-<<<<<<< HEAD
-def test_aggregate_with_constexpr():
-    # CHECK-LABEL: test_aggregate_with_constexpr
-    # CHECK: tt.call @"add_rhs_constexpr__test_frontend.AggregateWithConstexpr<i32S4S, constexpr[42]>
-    agg = AggregateWithConstexpr.create(tl.arange(0, 4))
-    add_rhs_constexpr(agg)
-
-    # CHECK: tt.func private @"add_rhs_constexpr__test_frontend.AggregateWithConstexpr<i32S4S, constexpr[42]>
-    # CHECK: %cst = arith.constant dense<42> : tensor<4xi32>
-    # CHECK: arith.addi %arg0, %cst : tensor<4xi32>
-=======
 def test_function_name_mangling():
     # CHECK-LABEL: test_function_name_mangling
     # CHECK: call @test_frontend.test_function_with_name
     # CHECK: call @test_frontend.FunctionParent.function_with_name
     test_function_with_name()
-    FunctionParent.function_with_name()
->>>>>>> aeb3d8af
+    FunctionParent.function_with_name()
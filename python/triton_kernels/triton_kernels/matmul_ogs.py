--- conflicted
+++ resolved
@@ -13,12 +13,7 @@
 from .matmul_ogs_details._matmul_ogs import _matmul_ogs
 from .matmul_ogs_details._p_matmul_ogs import _p_matmul_ogs, get_per_device_per_stream_alloc_fn
 from .matmul_ogs_details._finalize_matmul import _finalize_matmul
-<<<<<<< HEAD
-from .matmul_ogs_details.opt_flags import make_opt_flags, OptFlags
-=======
 from .matmul_ogs_details.opt_flags import make_opt_flags, OptFlags, update_opt_flags_constraints
-from .matmul_ogs_details.fast_contiguous import fast_contiguous
->>>>>>> b3b1b13a
 from .numerics_details.mxfp import SwizzlingType
 from .specialize import specialize
 from .datastruct import Tensor
@@ -614,11 +609,8 @@
         x, w, gather_indx, scatter_indx, routing_data, opt_flags, preprocessing_features
     )
     # matrix multiplication
-<<<<<<< HEAD
-=======
-    n_cta = batch_size * grid_m * grid_n * opt_flags.split_k
-    n_cta = min(target_info.num_sms() - opt_flags.idle_sms, n_cta) if opt_flags.is_persistent else n_cta
->>>>>>> b3b1b13a
+
+
     flex = precision_config.flex_ctx
     bias_stride = None if bias is None else bias.stride(0)
     num_indx = None if scatter_indx is None else scatter_indx.src_indx.shape[0]
@@ -630,18 +622,16 @@
     expt_token_offs_raw = None if expt_data is None else expt_data.token_offs_raw
     expt_block_pid_map = None if expt_data is None else expt_data.block_pid_map[block_m]
 
-<<<<<<< HEAD
     grid_m = triton.cdiv(M, opt_flags.block_m)
     if expt_block_pid_map is not None:
         grid_m = expt_block_pid_map.numel()
     grid_n = triton.cdiv(N, opt_flags.block_n)
     max_grid = batch_size * grid_m * grid_n * opt_flags.split_k
-    grid = min(target_info.num_sms(), max_grid) if opt_flags.is_persistent else max_grid
-
-=======
+    grid = min(target_info.num_sms() - opt_flags.idle_sms, max_grid) if opt_flags.is_persistent else max_grid
+
     x = flex.lhs_data.reinterpret(x)
     w = flex.rhs_data.reinterpret(w)
->>>>>>> b3b1b13a
+
     if opt_flags.is_persistent:
         x_tensor, w_tensor_and_transpose, mx_tensor_and_tranpose = _create_tma_descriptors(
             x=x, w=w, mx_tensor=mx_ctx.weight_scale,
@@ -662,16 +652,14 @@
         x_tensor = x
         w_tensor, w_tma_transpose = w, False
         mx_tensor, mx_tma_transpose = mx_ctx.weight_scale, False
-<<<<<<< HEAD
+
     if isinstance(x_tensor, torch.Tensor):
         x_tensor = flex.lhs_data.reinterpret(x)
     if isinstance(w_tensor, torch.Tensor):
         w_tensor = flex.rhs_data.reinterpret(w)
     kernels = get_kernels(epilogue.specs, fused_activation.specs)
+
     (kernels._p_matmul_ogs if opt_flags.is_persistent else kernels._matmul_ogs)[(grid,)](
-=======
-    (kernels._p_matmul_ogs if opt_flags.is_persistent else kernels._matmul_ogs)[(n_cta,)](
->>>>>>> b3b1b13a
                    flex.out_data.reinterpret(memory["output"]),
                    flex.out_data.reinterpret(out0), *out0.stride(), *out0_flex,
                    x_tensor, x, x.stride(0), x.stride(1), x.stride(2),

#include "mlir/IR/Dominance.h"
#include "mlir/Transforms/GreedyPatternRewriteDriver.h"
#include "triton/Analysis/Utility.h"
#include "triton/Dialect/Triton/IR/Dialect.h"
#include "triton/Dialect/Triton/IR/Types.h"
#include "triton/Dialect/Triton/IR/Utility.h"
#include "triton/Dialect/TritonGPU/IR/TritonGPUInterfaces.h"
#include "triton/Dialect/TritonGPU/Transforms/PipeliningUtility.h"
#include "triton/Dialect/TritonGPU/Transforms/Schedule.h"
#include "triton/Dialect/TritonGPU/Transforms/Utility.h"
#include "triton/Dialect/TritonNvidiaGPU/IR/Dialect.h"
#include "triton/Dialect/TritonNvidiaGPU/Transforms/TMAUtilities.h"
#include "llvm/Support/Debug.h"
#include "llvm/Support/ErrorHandling.h"

#define DEBUG_TYPE "triton-loop-pipeline"
#define DBGS() (llvm::dbgs() << "[" DEBUG_TYPE "]: ")
#define LDBG(X) LLVM_DEBUG(DBGS() << X << "\n")

using namespace mlir;
namespace tt = mlir::triton;
namespace ttg = mlir::triton::gpu;
namespace ttng = mlir::triton::nvidia_gpu;

namespace mlir {
namespace triton {
namespace gpu {

namespace {

/////////////////////////////
// UTILS
/////////////////////////////

class OpBuilderForStage : public OpBuilder {
  std::optional<int> _stage;
  std::optional<CoarseSchedule::Cluster> _cluster;
  CoarseSchedule &_schedule;

public:
  explicit OpBuilderForStage(Operation *op, CoarseSchedule &schedule, int stage,
                             CoarseSchedule::Cluster cluster)
      : OpBuilder(op, nullptr), _schedule(schedule), _stage(stage),
        _cluster(cluster) {}
  explicit OpBuilderForStage(Operation *op, CoarseSchedule &schedule)
      : OpBuilder(op, nullptr), _schedule(schedule) {
    if (_schedule.count(op)) {
      auto sc = _schedule[op];
      _stage = sc.first;
      _cluster = sc.second;
    }
  }
  void setStageCluster(std::pair<int, CoarseSchedule::Cluster> stageCluster) {
    _stage = stageCluster.first;
    _cluster = stageCluster.second;
  }

  template <typename OpTy, typename... Args> OpTy create(Args &&...args) {
    OpTy op = OpBuilder::create<OpTy>(std::forward<Args>(args)...);
    if (_stage && _cluster) {
      _schedule.insert(op, *_stage, *_cluster);
    }
    return op;
  }
};

<<<<<<< HEAD
bool isTMALoad(Operation *op) {
  return isa<tt::ExperimentalDescriptorLoadOp,
             tt::ExperimentalDescriptorGatherOp>(op);
}

DenseSet<Operation *>
getTopLevelUsersInLoop(Operation *op, scf::ForOp forOp,
                       std::function<bool(Operation *)> filter = nullptr) {
=======
DenseSet<Operation *> getTopLevelUsersInLoop(Operation *op, scf::ForOp forOp) {
>>>>>>> 49040343
  DenseSet<Operation *> topLevelUsers;
  SmallVector<OpOperand *> q;
  for (auto &use : op->getUses())
    q.push_back(&use);
  while (!q.empty()) {
    auto use = q.pop_back_val();
    auto yieldOp = dyn_cast<scf::YieldOp>(use->getOwner());
    if (yieldOp && yieldOp->getParentOp() == forOp) {
      for (auto &use :
           forOp.getRegionIterArgs()[use->getOperandNumber()].getUses())
        q.push_back(&use);
      continue;
    }
    if (filter && !filter(use->getOwner()))
      continue;
    Operation *topLevelUser =
        forOp.getBody()->findAncestorOpInBlock(*use->getOwner());
    topLevelUsers.insert(topLevelUser);
  }
  return topLevelUsers;
}

Operation *getFirstUseOfPipelinedOp(SmallVector<Operation *> ops,
                                    scf::ForOp forOp,
                                    CoarseSchedule &schedule) {
  Operation *firstUser = nullptr;
  DenseSet<Operation *> topLevelUsers;
  for (Operation *op : ops) {
    auto users = getTopLevelUsersInLoop(op, forOp);
    topLevelUsers.insert(users.begin(), users.end());
  }
  for (Operation *topLevelUser : topLevelUsers) {
    assert(schedule.count(topLevelUser) && "op user not found in the schedule");
    auto [_useStage, _useCluster] = schedule[topLevelUser];
    if (!firstUser) {
      firstUser = topLevelUser;
    } else {
      auto [_firstUserStage, _firstUserCluster] = schedule[firstUser];
      if (_useStage < _firstUserStage ||
          (_useStage == _firstUserStage &&
           schedule.clusters.isBefore(_useCluster, _firstUserCluster))) {
        firstUser = topLevelUser;
      }
    }
  }
  return firstUser;
}

// Check if the load can be pipelined entirely in shared memory, with user
// consuming directly the shared memory, without going through registers.
bool canBeShmemPipelined(Operation *op) {
  if (auto loadOp = dyn_cast<tt::LoadOp>(op)) {
    // AsyncCopyGlobalToLocalOp does not support the non-zero "other" value.
    // With consumer consuming directly the shared memory, there would be no way
    // to replace masked values with the "other" value.
    if (loadOp.getOther() && !isZeroConst(loadOp.getOther()))
      return false;
  }

  if (!op->hasOneUse())
    return false;
  Operation *user = *op->getUsers().begin();
  if (auto alloc = dyn_cast<ttg::LocalAllocOp>(user)) {
    return isa<ttg::NVMMASharedEncodingAttr>(alloc.getType().getEncoding());
  }
  return false;
}

int getDefUseStageDiff(Operation *op, scf::ForOp forOp,
                       CoarseSchedule &schedule) {
  assert(schedule.count(op) && "Op not found in the schedule");
  auto [defStage, _] = schedule[op];
  // Special case for loads used by local_alloc:
  // we must consider the uses of the local_alloc, as it may be removed and its
  // uses will become direct uses of the async load.
  // TODO: This is overly conservative, we may need to restrict to cases where
  // local_alloc is used by a dot product and has correct encoding.
  if (isa<tt::LoadOp, tt::ExperimentalDescriptorLoadOp,
          tt::ExperimentalDescriptorGatherOp>(op) &&
      op->hasOneUse()) {
    if (auto localAlloc =
            dyn_cast<ttg::LocalAllocOp>(*op->getUsers().begin())) {
      return schedule[localAlloc].first - defStage +
             getDefUseStageDiff(localAlloc, forOp, schedule);
    }
  }
  std::optional<int> useStage;
  DenseSet<Operation *> topLevelUsers = getTopLevelUsersInLoop(op, forOp);
  DenseSet<Operation *> topLevelUsersOnlyWait = getTopLevelUsersInLoop(
      op, forOp, [](Operation *op) { return isa<ttng::WaitBarrierOp>(op); });
  for (Operation *topLevelUser : topLevelUsers) {
    auto [_useStage, _] = schedule[topLevelUser];
    useStage = std::min(_useStage, useStage.value_or(_useStage));
  }
  // Waits tells us the buffer is still in use until the wait completes, we
  // can't simply load from the buffer and replace the uses of the buffer with
  // the load. The stage diff needs to account for the furthest wait.
  for (Operation *topLevelUser : topLevelUsersOnlyWait) {
    auto [_useStage, _] = schedule[topLevelUser];
    useStage = std::max(_useStage, useStage.value_or(_useStage));
  }
  if (!useStage)
    return 0;
  assert(useStage >= defStage && "Op used before defined");
  return useStage.value() - defStage;
}

template <typename BuilderT>
Value createIncrementModulo(BuilderT &builder, Location loc, Value counter,
                            Value modulus, Value zero, Value one,
                            Value *outWrapCond = nullptr) {
  Value addOne = builder.template create<arith::AddIOp>(loc, counter, one);
  Value outOfRangeCond = builder.template create<arith::CmpIOp>(
      loc, arith::CmpIPredicate::sge, addOne, modulus);
  if (outWrapCond)
    *outWrapCond = outOfRangeCond;
  return builder.template create<arith::SelectOp>(loc, outOfRangeCond, zero,
                                                  addOne);
}

/////////////////////////////
// LOWER LOADS
/////////////////////////////

// Create an allocation that can hold distance number of loadOp shapes.
static Value createAlloc(scf::ForOp &forOp, Operation *loadOp,
                         ttg::SharedEncodingTrait sharedEnc,
                         unsigned distance) {
  return triton::createAlloc(
      forOp, cast<RankedTensorType>(loadOp->getResultTypes().front()),
      loadOp->getLoc(), sharedEnc, distance);
}

template <typename BuilderT, typename... Args>
Operation *createWithStage(BuilderT &builder, Location loc, int stage,
                           CoarseSchedule::Cluster cluster, Args &&...args) {
  Operation *op = builder.template create<ttg::AsyncCopyGlobalToLocalOp>(
      loc, std::forward<Args>(args)...);

  return op;
}

void createAsyncCopy(scf::ForOp forOp, tt::LoadOp loadOp, Value alloc,
                     Value insertIdx, Value extractIdx,
                     CoarseSchedule &schedule) {
  OpBuilderForStage builder(forOp, schedule);
  Value zero = builder.create<arith::ConstantIntOp>(forOp.getLoc(), 0, 32);

  Operation *firstUse = getFirstUseOfPipelinedOp({loadOp}, forOp, schedule);
  assert(firstUse && "LoadOp has no users");
  // Replace the load with async copy, wait and loal_load.
  OpBuilder::InsertionGuard guard(builder);
  builder.setInsertionPoint(loadOp);
  builder.setStageCluster(schedule[loadOp]);
  Location loc = loadOp.getLoc();
  Value src = loadOp.getPtr();
  Value mask = loadOp.getMask();
  Value other = loadOp.getOther();
  ttg::MemDescType allocTy = cast<ttg::MemDescType>(alloc.getType());

  // Create async copy
  Value view = createSingleBufferView(builder, alloc, insertIdx);
  Operation *copy = builder.create<ttg::AsyncCopyGlobalToLocalOp>(
      loc, src, view, mask, other, loadOp.getCache(), loadOp.getEvict(),
      loadOp.getIsVolatile());
  Operation *commit =
      builder.create<ttg::AsyncCommitGroupOp>(loc, copy->getResult(0));

  // Create wait and local load
  builder.setStageCluster(schedule[firstUse]);
  Operation *wait =
      builder.create<ttg::AsyncWaitOp>(loc, commit->getResult(0), 0);
  Value viewLoad = createSingleBufferView(builder, alloc, extractIdx);

  if (!loadOp.getOther() || isZeroConst(loadOp.getOther())) {
    // Remove redundant local_load -> local_alloc, but only if
    // we are not using the other value. AsyncCopyGlobalToLocalOp does not
    // support the masking.
    SmallVector<ttg::LocalAllocOp> allocsToErase;
    for (Operation *user : loadOp->getUsers()) {
      if (auto userAlloc = dyn_cast<ttg::LocalAllocOp>(user)) {
        if (allocTy.getEncoding() == userAlloc.getType().getEncoding()) {
          tt::replaceUsesAndPropagateType(builder, userAlloc, viewLoad);
          allocsToErase.push_back(userAlloc);
        }
      }
    }
    for (auto alloc : allocsToErase) {
      alloc.erase();
    }
  }

  // If there are some uses that were not local_allocs, we need to create a
  // local_load for them.
  if (loadOp->use_begin() != loadOp->use_end()) {
    auto sharedLoad = builder.create<ttg::LocalLoadOp>(
        loc, loadOp.getType(), viewLoad, wait->getResult(0));
    auto result = sharedLoad->getResults();

    // Create a select for non-zero other values as they are not handled by
    // AsyncCopyGlobalToLocalOp for now.
    if (other && !isZeroConst(other)) {
      auto select = builder.create<arith::SelectOp>(
          loc, loadOp.getType(),
          // Use the mask operand from the original load, not the one with a
          // potentially transformed layout.
          loadOp.getMask(), sharedLoad.getResult(), other);
      result = select->getResults();
    }
    loadOp->replaceAllUsesWith(result);
  }
  schedule.erase(loadOp);
  loadOp->erase();
}

void createTMAAsyncCopy(
    scf::ForOp forOp, Operation *loadOp, Value desc, Value alloc,
    Value insertIdx, Value extractIdx, Value barrier, Operation *waitOp,
    CoarseSchedule &schedule,
    function_ref<void(OpBuilderForStage &, Value, Value, Value, Value)>
        createCopy) {
  OpBuilderForStage builder(forOp, schedule);
  Value zero = builder.create<arith::ConstantIntOp>(forOp.getLoc(), 0, 32);

  Operation *firstUse = getFirstUseOfPipelinedOp({loadOp}, forOp, schedule);
  assert(firstUse && "LoadOp has no users");
  Attribute sharedMemorySpace =
      ttg::SharedMemorySpaceAttr::get(forOp.getContext());
  Location loc = loadOp->getLoc();

  builder.setInsertionPoint(loadOp);
  builder.setStageCluster(schedule[loadOp]);
  ttg::MemDescType allocTy = cast<ttg::MemDescType>(alloc.getType());

  // Create async copy
  Value view = createSingleBufferView(builder, alloc, insertIdx);

  Value pred = builder.create<arith::ConstantIntOp>(loc, 1, 1);
  Value tmaPtr =
      builder.create<triton::nvidia_gpu::TensorDescToTMAPtrOp>(loc, desc);
  createCopy(builder, tmaPtr, barrier, view, pred);

  // Create local load after the wait
  builder.setInsertionPointAfter(waitOp);
  builder.setStageCluster(schedule[firstUse]);
  Value viewLoad = createSingleBufferView(builder, alloc, extractIdx);
  //  Remove redundant local_load -> local_alloc
  SmallVector<ttg::LocalAllocOp> allocsToErase;
  for (Operation *user : loadOp->getUsers()) {
    if (auto userAlloc = dyn_cast<ttg::LocalAllocOp>(user)) {
      if (allocTy.getEncoding() == userAlloc.getType().getEncoding()) {
        tt::replaceUsesAndPropagateType(builder, userAlloc, viewLoad);
        allocsToErase.push_back(userAlloc);
      }
    }
  }
  for (auto alloc : allocsToErase) {
    alloc.erase();
  }

  // If there are some uses that were not local_allocs, we need to create a
  // local_load for them.
  if (loadOp->use_begin() != loadOp->use_end()) {
    auto sharedLoad = builder.create<ttg::LocalLoadOp>(
        loc, loadOp->getResultTypes().front(), viewLoad);
    auto result = sharedLoad->getResults();
    loadOp->replaceAllUsesWith(result);
  }
  schedule.erase(loadOp);
  loadOp->erase();
}

void createTMAAsyncLoad(scf::ForOp forOp, tt::DescriptorLoadOp loadOp,
                        Value alloc, Value insertIdx, Value extractIdx,
                        Value barrier, Operation *waitOp,
                        CoarseSchedule &schedule) {
  return createTMAAsyncCopy(
      forOp, loadOp, loadOp.getDesc(), alloc, insertIdx, extractIdx, barrier,
      waitOp, schedule,
      [&](OpBuilderForStage &builder, Value tmaPtr, Value barrier, Value view,
          Value pred) {
        auto loc = loadOp.getLoc();
        auto indices = ttng::translateTMAIndices(
            builder, loadOp.getLoc(),
            loadOp.getDesc().getType().getBlockType().getEncoding(),
            loadOp.getIndices());
        builder.create<ttng::AsyncTMACopyGlobalToLocalOp>(
            loadOp.getLoc(), tmaPtr, indices, barrier, view, pred);
      });
}

void createTMAAsyncGather(scf::ForOp forOp, tt::DescriptorGatherOp gatherOp,
                          Value alloc, Value insertIdx, Value extractIdx,
                          Value barrier, Operation *waitOp,
                          CoarseSchedule &schedule) {
  return createTMAAsyncCopy(forOp, gatherOp, gatherOp.getDesc(), alloc,
                            insertIdx, extractIdx, barrier, waitOp, schedule,
                            [&](OpBuilderForStage &builder, Value tmaPtr,
                                Value barrier, Value view, Value pred) {
                              builder.create<ttng::AsyncTMAGatherOp>(
                                  gatherOp.getLoc(), tmaPtr,
                                  gatherOp.getXOffsets(), gatherOp.getYOffset(),
                                  barrier, view, pred);
                            });
}

struct AsyncLoad {
  int stageDiff;
  Value alloc;
  Value barrier;
  Operation *waitOp;
  SharedEncodingTrait sharedEncoding;
};
struct LoadGroupInfo {
  Value insertIdx;
  Value extractIdx;
  Value phase;
  bool hasTMALoad = false;
};

void createTMABarrierAndWait(
    scf::ForOp forOp, llvm::MapVector<Operation *, AsyncLoad> &asyncLoads,
    const llvm::MapVector<int, LoadGroupInfo> &loadGroups,
    CoarseSchedule &schedule) {
  SmallVector<SmallVector<Operation *>> commonWaitGroups;
  llvm::SmallDenseSet<Operation *> visited;
  // Find groups of loads that can share the same barrier. We look consecutive
  // loads and check that there are uses in between.
  for (auto &[loadOp, asyncLoad] : asyncLoads) {
    if (!isTMALoad(loadOp) || visited.count(loadOp))
      continue;
    llvm::SmallDenseSet<Operation *> users;
    SmallVector<Operation *> group;
    Block *loadBlock = loadOp->getBlock();
    auto addToGroup = [&](Operation *loadOp) {
      group.push_back(loadOp);
      visited.insert(loadOp);
      for (Operation *user : loadOp->getUsers()) {
        // Special case for MMAv3 loads, we can ignore the alloc and only
        // consider uses of the alloc op since it will be removed.
        if (canBeShmemPipelined(loadOp)) {
          auto alloc = cast<ttg::LocalAllocOp>(*loadOp->getUsers().begin());
          if (alloc->getBlock() == loadBlock) {
            users.insert(alloc->getUsers().begin(), alloc->getUsers().end());
            continue;
          }
        }
        Operation *userInBlock = loadBlock->findAncestorOpInBlock(*user);
        if (userInBlock)
          users.insert(userInBlock);
      }
    };
    addToGroup(loadOp);
    Operation *nextOp = loadOp->getNextNode();
    int numBuffers = asyncLoad.stageDiff;
    while (nextOp) {
      if (users.count(nextOp) || visited.count(nextOp))
        break;
      if (isTMALoad(nextOp) && asyncLoads.count(nextOp)) {
        if (asyncLoads[nextOp].stageDiff != numBuffers)
          break;
        if (group.size() > 0 && schedule[group[0]] == schedule[nextOp]) {
          addToGroup(nextOp);
        }
      }
      nextOp = nextOp->getNextNode();
    }
    commonWaitGroups.push_back(group);
  }

  // For each group calculate the size and insert the barrier after the last
  // load.
  for (SmallVector<Operation *> &group : commonWaitGroups) {
    int sizeInBytes = 0;
    int numBuffers = asyncLoads[group[0]].stageDiff;
    const LoadGroupInfo loadGroup = loadGroups.find(numBuffers)->second;
    for (Operation *op : group) {
      auto tensorTy = cast<RankedTensorType>(op->getResultTypes()[0]);
      int loadSize = product(tensorTy.getShape());
      sizeInBytes += loadSize * tensorTy.getElementTypeBitWidth() / 8;
    }

    Value barrierAlloc = triton::createBarrierAlloc(forOp, numBuffers);
    Location loc = forOp.getLoc();
    OpBuilderForStage builder(group[0], schedule);
    Value barrier = triton::createSingleBufferView(builder, barrierAlloc,
                                                   loadGroup.insertIdx);
    Value pred = builder.create<arith::ConstantIntOp>(loc, 1, 1);
    builder.create<ttng::BarrierExpectOp>(loc, barrier, sizeInBytes, pred);

    builder.setInsertionPointAfter(group.back());
    Operation *firstUse = getFirstUseOfPipelinedOp(group, forOp, schedule);
    builder.setStageCluster(schedule[firstUse]);
    Value barrierViewWait = triton::createSingleBufferView(
        builder, barrierAlloc, loadGroup.extractIdx);
    auto wait = builder.create<ttng::WaitBarrierOp>(loc, barrierViewWait,
                                                    loadGroup.phase);

    // Update the async loads info.
    for (Operation *op : group) {
      asyncLoads[op].barrier = barrier;
      asyncLoads[op].waitOp = wait;
    }
<<<<<<< HEAD

    triton::createBarrierDealloc(forOp, barrierAlloc, numBuffers);
=======
>>>>>>> 49040343
  }
}

// Check if load requires additional buffer for a mma pipelining
bool loadRequiresAdditionalBuffer(Operation *loadOp) {
  auto skipViewOps = [](Operation *op) -> Operation * {
    while (op->hasOneUse() && isa<ttg::MemDescTransOp>(op)) {
      op = *op->getUsers().begin();
    }
    return op;
  };
  // Pattern match the op sequence used loading mmav3 operands
  if (canBeShmemPipelined(loadOp) && loadOp->hasOneUse()) {
    ttg::LocalAllocOp alloc =
        dyn_cast<ttg::LocalAllocOp>(*loadOp->getUsers().begin());
    if (alloc && alloc->hasOneUse()) {
      if (isa<ttng::WarpGroupDotOp>(skipViewOps(*alloc->getUsers().begin()))) {
        return true;
      }
    }
  }
  return false;
}

scf::ForOp lowerLoads(scf::ForOp forOp, CoarseSchedule &schedule) {
  llvm::MapVector<Operation *, AsyncLoad> asyncLoads;
  llvm::MapVector<int, LoadGroupInfo> loadGroups;
  // Only visit the top level ops, we do not support pipelining conditional
  // loads for now
  for (auto &op : forOp.getBody()->without_terminator()) {
    if (isa<tt::LoadOp, tt::DescriptorLoadOp, tt::DescriptorGatherOp>(op)) {
      int stageDiff = getDefUseStageDiff(&op, forOp, schedule);
      if (stageDiff == 0 || !isa<RankedTensorType>(op.getResultTypes()[0])) {
        // Don't care about non-pipelined loads. Don't use async loads for
        // scalar values.
        continue;
      }
      SharedEncodingTrait sharedEncoding = getSharedEncoding(&op);
      // Do not create async loads for small loads (cp.async requires at least 4
      // bytes)
      int copyVecBytes = getCopyVecBytes(
          cast<RankedTensorType>(op.getResultTypes()[0]), sharedEncoding);
      if (copyVecBytes >= 4 || isTMALoad(&op)) {
        if (loadRequiresAdditionalBuffer(&op)) {
          // Allocate additional buffer required by the wgmma pipelining.
          stageDiff += 1;
        }
        asyncLoads[&op] = {.stageDiff = stageDiff,
                           .sharedEncoding = sharedEncoding};
      } else if (stageDiff > 1) {
        // Distance-1 loads can in most cases be pipelined in registers without
        // any performance degradation, as the schedule will usually reorder the
        // user and the producer so there is no liverange overlap, and no copy
        // needed.
        op.emitRemark() << "Pipelining load that cannot use vectorized "
                           "copy. This will likely "
                           "lead to pipelining in registers and severe "
                           "performance degradation.";
      }
    }
  }

  if (asyncLoads.empty())
    return forOp;

  for (auto &[loadOp, asyncLoad] : asyncLoads) {
    Value alloc = createAlloc(forOp, loadOp, asyncLoad.sharedEncoding,
                              asyncLoad.stageDiff);
    asyncLoad.alloc = alloc;
    loadGroups.insert({asyncLoad.stageDiff, {}});
    if (isTMALoad(loadOp)) {
      loadGroups[asyncLoad.stageDiff].hasTMALoad = true;
    }
  }

  IRRewriter builder(forOp);
  builder.setInsertionPoint(forOp);
  Location loc = forOp.getLoc();
  // Create a counter to index into the allocations per loop iteration.
  // NOTE: We create two duplicates values, insertIdx and extractIdx so that the
  // pipeliner will re-materialize the value in later stages of the pipeline
  // instead of carrying it as a dependency across multiple iterations.
  Value minusOne = builder.create<arith::ConstantIntOp>(loc, -1, 32);
  Value zero = builder.create<arith::ConstantIntOp>(loc, 0, 32);
  Value one = builder.create<arith::ConstantIntOp>(loc, 1, 32);
  SmallVector<Value> newOperands;
  unsigned newOperandIndex = forOp.getBody()->getNumArguments();
  for (auto [_, loadGroup] : loadGroups) {
    newOperands.push_back(minusOne); // insertIdx
    newOperands.push_back(minusOne); // extractIdx
    if (loadGroup.hasTMALoad) {
      // A single barrier arrival sequence is a "phase" and two phases can
      // overlap, provided the phases are differentiated with an alternating
      // boolean value.
      newOperands.push_back(zero); // phase
    }
  }

  // Patch the loop to add the new loop carried dependencies.
  scf::ForOp newForOp =
      replaceForOpWithNewSignature(builder, forOp, newOperands);
  forOp.erase();
  forOp = newForOp;

  // Update yield op with temporary yield values
  auto forYield = cast<scf::YieldOp>(newForOp.getBody()->getTerminator());
  for (unsigned i = 0; i < newOperands.size(); ++i) {
    forYield.getResultsMutable().append(newOperands[i]);
  }

  builder.setInsertionPoint(forOp);
  loc = forOp.getLoc();
  int argIdx = newOperandIndex;
  for (auto &[numBuffers, loadGroup] : loadGroups) {
    Value insertIdx = newForOp.getBody()->getArgument(argIdx);
    argIdx++;
    Value extractIdx = newForOp.getBody()->getArgument(argIdx);
    argIdx++;
    Value phase = nullptr;
    if (loadGroup.hasTMALoad) {
      phase = newForOp.getBody()->getArgument(argIdx);
      argIdx++;
    }

    // Create two counters for the insert and extract indices to avoid creating
    // long liverange.
    builder.setInsertionPoint(forOp.getBody(), forOp.getBody()->begin());

    Value numBuffersVal =
        builder.create<arith::ConstantIntOp>(loc, numBuffers, 32);
    loadGroup.insertIdx = createIncrementModulo(builder, loc, insertIdx,
                                                numBuffersVal, zero, one);
    Value cndExt = nullptr;
    loadGroup.extractIdx = createIncrementModulo(
        builder, loc, extractIdx, numBuffersVal, zero, one, &cndExt);
    if (phase) {
      Value nextPhase = builder.create<arith::XOrIOp>(loc, phase, one);
      phase = builder.create<arith::SelectOp>(loc, cndExt, nextPhase, phase);
      loadGroup.phase = phase;
    }
  }

  createTMABarrierAndWait(forOp, asyncLoads, loadGroups, schedule);

  for (auto [op, asyncLoad] : asyncLoads) {
    auto [insertIdx, extractIdx, phase, _] = loadGroups[asyncLoad.stageDiff];
    if (auto loadOp = dyn_cast<tt::LoadOp>(op)) {
      createAsyncCopy(forOp, loadOp, asyncLoad.alloc, insertIdx, extractIdx,
                      schedule);
    } else if (auto loadOp = dyn_cast<tt::DescriptorLoadOp>(op)) {
      createTMAAsyncLoad(forOp, loadOp, asyncLoad.alloc, insertIdx, extractIdx,
                         asyncLoad.barrier, asyncLoad.waitOp, schedule);
    } else if (auto loadOp = dyn_cast<tt::DescriptorGatherOp>(op)) {
      createTMAAsyncGather(forOp, loadOp, asyncLoad.alloc, insertIdx,
                           extractIdx, asyncLoad.barrier, asyncLoad.waitOp,
                           schedule);
    }
  }
  // Patch the yield with the updated counters. Subtract to account for the loop
  // counter.
  argIdx = newOperandIndex - 1;
  for (auto &[numBuffers, loadGroup] : loadGroups) {
    forYield.setOperand(argIdx++, loadGroup.insertIdx);
    forYield.setOperand(argIdx++, loadGroup.extractIdx);
    if (loadGroup.phase)
      forYield.setOperand(argIdx++, loadGroup.phase);
  }

  // Automatically discover dependencies and schedule new insert/extract ops to
  // correct stages.
  scheduleDependencies(forOp, schedule);

  // Insert sync point for any possibly outstanding loads after the loop. This
  // can happen as we speculatively execute loads in the loop.
  builder.setInsertionPointAfter(forOp);
  builder.create<ttg::AsyncWaitOp>(loc, ValueRange({}), 0);

  // Make sure all ops have attributes.
  for (Operation &op : forOp.getBody()->without_terminator()) {
    assert(schedule.count(&op) && "op not found in the schedule");
  }
  return forOp;
}

/////////////////////////////
// LOWER TMA DESCRIPTORS
/////////////////////////////

LogicalResult
allocTMABuffers(scf::ForOp forOp,
                llvm::MapVector<Operation *, Value> &tmaBufferMapping,
                int numStages) {
  IRRewriter rewriter(forOp);

  // Create a multi-buffered allocation for each MakeTensorDescOp call in the
  // loop
  forOp.walk([&](tt::MakeTensorDescOp op) {
    // TODO peter: walk to loop yield to find the init value if this is a
    // loop-carried value. That would save us from allocating another buffer
    // just for the init value
    auto loc = op.getLoc();
    Value alloc = rewriter.create<triton::gpu::GlobalScratchAllocOp>(
        loc, triton::getPointerType(rewriter.getI8Type()),
        numStages * ttng::TMA_SIZE_BYTES, ttng::TMA_ALIGN);
    tmaBufferMapping[op.getOperation()] = alloc;
  });
  return success();
}

template <typename BuilderT>
Value subviewTMADescriptor(BuilderT &builder, Location loc, Value alloc,
                           Value counter) {
  Value tmaSizeVal = builder.template create<arith::ConstantIntOp>(
      loc, ttng::TMA_SIZE_BYTES, 32);
  Value offset =
      builder.template create<arith::MulIOp>(loc, tmaSizeVal, counter);
  return builder.template create<triton::AddPtrOp>(loc, alloc.getType(), alloc,
                                                   offset);
}

LogicalResult rewriteTMABufferUpdates(
    scf::ForOp forOp,
    const llvm::MapVector<Operation *, Value> &tmaBufferMapping,
    ArrayRef<BlockArgument> tmaCounters, int numStages, Value one, Value zero,
    CoarseSchedule &schedule) {
  assert(tmaBufferMapping.size() == tmaCounters.size());

  Value numStagesVal = mlir::OpBuilder(forOp).create<arith::ConstantIntOp>(
      forOp.getLoc(), numStages, 32);

  for (auto [iOp, pair] : llvm::enumerate(tmaBufferMapping)) {
    auto &[op, alloc] = pair;

    // Rewriter MakeTensorDescOp as writing a TMA descriptor
    auto makeDescOp = cast<tt::MakeTensorDescOp>(op);

    OpBuilderForStage stageBuilder(makeDescOp, schedule);
    auto loc = makeDescOp.getLoc();

    BlockArgument counter = tmaCounters[iOp];
    Value nextBuf = subviewTMADescriptor(stageBuilder, loc, alloc, counter);
    if (failed(ttng::createTMADesc(nextBuf, makeDescOp, stageBuilder))) {
      return failure();
    }
    stageBuilder.create<triton::ExperimentalTensormapFenceproxyAcquireOp>(
        loc, nextBuf);
    Value nextDesc = stageBuilder.create<triton::ReinterpretTensorDescOp>(
        loc, makeDescOp.getType(), nextBuf);

    makeDescOp.getResult().replaceAllUsesWith(nextDesc);

    // Increment the buffer index counter
    Value nextCounter = createIncrementModulo(stageBuilder, loc, counter,
                                              numStagesVal, zero, one);

    // If we are in a (potentially nested) if region, propagate the counter
    // up to the main for op body scope
    Operation *curOp = op;
    Operation *parent = op->getParentOp();
    while (parent != forOp.getOperation()) {
      auto ifOp = dyn_cast<scf::IfOp>(parent);
      if (!ifOp) {
        std::string msg;
        llvm::raw_string_ostream ss(msg);
        ss << "Cannot pipeline MakeTensorDescOp inside:\n";
        parent->print(ss);
        ss << "\nOnly scf.if regions are supported";
        return makeDescOp->emitOpError(std::move(msg));
      }

      IRRewriter rewriter(parent);
      auto newIfOp =
          replaceIfOpWithNewSignature(rewriter, ifOp, {nextCounter.getType()});

      auto yieldNewBlock = newIfOp.thenBlock();
      auto yieldOldBlock = newIfOp.elseBlock();

      if (yieldNewBlock != curOp->getBlock()) {
        std::swap(yieldNewBlock, yieldOldBlock);
      }
      cast<scf::YieldOp>(yieldNewBlock->getTerminator())
          .getResultsMutable()
          .append(nextCounter);
      cast<scf::YieldOp>(yieldOldBlock->getTerminator())
          .getResultsMutable()
          .append(counter);

      ifOp.erase();
      nextCounter = newIfOp.getResults().back();
      curOp = newIfOp;
      parent = newIfOp->getParentOp();
    }

    // Finally, rewrite the loop level yield
    auto forYield = cast<scf::YieldOp>(forOp.getBody()->getTerminator());
    forYield.setOperand(counter.getArgNumber() - 1, nextCounter);
  }
  return success();
}

scf::ForOp lowerTMADescriptors(scf::ForOp forOp, CoarseSchedule &schedule) {
  llvm::MapVector<Operation *, Value> tmaBufferMapping;
  if (failed(
          allocTMABuffers(forOp, tmaBufferMapping, schedule.getNumStages()))) {
    llvm_unreachable("TMA pipelining failed");
  }

  IRRewriter builder(forOp);
  Location loc = forOp.getLoc();
  Value zero = builder.create<arith::ConstantIntOp>(loc, 0, 32);
  Value one = builder.create<arith::ConstantIntOp>(loc, 1, 32);
  SmallVector<Value> newOperands;
  unsigned newOperandIndex = forOp.getBody()->getNumArguments();
  // Create one counter per TMA buffer. This allows the descriptors to be
  // updated independently without needing to write duplicate of existing tma
  // descriptors.
  unsigned tmaCounterArgsStartIdx = newOperandIndex + newOperands.size();
  for (int i = 0; i < tmaBufferMapping.size(); ++i) {
    newOperands.push_back(zero);
  }

  scf::ForOp newForOp =
      replaceForOpWithNewSignature(builder, forOp, newOperands);
  forOp.erase();
  forOp = newForOp;

  auto tmaCounters = ArrayRef<BlockArgument>(newForOp.getBody()->getArguments())
                         .slice(tmaCounterArgsStartIdx);

  // Update yield op with temporary yield values
  auto forYield = cast<scf::YieldOp>(newForOp.getBody()->getTerminator());
  for (unsigned i = 0; i < newOperands.size(); ++i) {
    forYield.getResultsMutable().append(newOperands[i]);
  }

  if (failed(rewriteTMABufferUpdates(newForOp, tmaBufferMapping, tmaCounters,
                                     schedule.getNumStages(), one, zero,
                                     schedule))) {
    llvm_unreachable("Failed to rewrite TMA ops");
  }
  return newForOp;
}

/////////////////////////////
// LOWER MMA
/////////////////////////////

std::pair<int, int> getTmemUseStageBounds(ttng::TMEMAllocOp alloc,
                                          scf::ForOp forOp,
                                          CoarseSchedule &schedule) {
  std::pair<int, int> bounds = {std::numeric_limits<int>::max(),
                                std::numeric_limits<int>::min()};
  for (auto user : alloc->getUsers()) {
    if (!forOp->isAncestor(user->getParentOp())) {
      continue;
    }
    auto topLevelUser = forOp.getBody()->findAncestorOpInBlock(*user);
    if (schedule[topLevelUser].first < bounds.first) {
      bounds.first = schedule[topLevelUser].first;
    }
    if (schedule[topLevelUser].first > bounds.second) {
      bounds.second = schedule[topLevelUser].first;
    }
  }
  assert(bounds.first <= bounds.second && "Invalid stage bounds");
  return bounds;
}

// TODO: clean up the references to the phase and barrierIdx, this is a mess
void createBarrierAndWaitOps(scf::ForOp forOp, CoarseSchedule &schedule,
                             ttng::MMAv5OpInterface mma,
                             ttng::TMEMAllocOp alloc, Value &phase,
                             Value &barrierIdx, int numStages,
                             Value numStagesVal, Value zero, Value one) {
  OpBuilderForStage builder(mma, schedule);
  builder.setInsertionPoint(forOp);
  Value barrierAlloc = createBarrierAlloc(forOp, numStages);

  builder.setInsertionPoint(mma);
  Location loc = mma->getLoc();
  Value barWrap;
  barrierIdx = createIncrementModulo(builder, loc, barrierIdx, numStagesVal,
                                     zero, one, &barWrap);
  phase = builder.create<arith::SelectOp>(
      loc, phase.getType(), barWrap,
      builder.create<arith::XOrIOp>(loc, phase, one), phase);
  Value barrierSlice =
      triton::createSingleBufferView(builder, barrierAlloc, barrierIdx);
  mma.setBarrier(barrierSlice);

  builder.setInsertionPointAfter(mma);
  auto [mmaStage, mmaCluster] = schedule[mma];
  // Put wait in the next stage after the MMA even if other users of the mma
  // are in the same stage, or there are no users.
  int waitStage = mmaStage + numStages - 1;
  builder.setStageCluster({waitStage, mmaCluster});
  // List of buffers that may be used until wait completes
  SmallVector<Value> waitBuffers;
  auto mmaAsDotOp = cast<DotOpInterface>(mma.getOperation());
  waitBuffers.push_back(mmaAsDotOp.getA());
  waitBuffers.push_back(mmaAsDotOp.getB());
  if (auto mmaAsScaledDotOp =
          dyn_cast<ttng::TCGen5MMAScaledOp>(mma.getOperation())) {
    waitBuffers.push_back(mmaAsScaledDotOp.getAScale());
    waitBuffers.push_back(mmaAsScaledDotOp.getBScale());
  }
  builder.create<ttng::WaitBarrierOp>(loc, barrierSlice, phase, waitBuffers);

  createBarrierDealloc(forOp, barrierAlloc, numStages);

  // Look for loads from the accumulator in stages earlier than the wait
  // and insert a barrier before them
  for (auto user : alloc->getUsers()) {
    if (auto load = dyn_cast<ttng::TMEMLoadOp>(user)) {
      auto topLevelUser = forOp.getBody()->findAncestorOpInBlock(*load);
      if (topLevelUser && schedule[topLevelUser].first < waitStage) {
        // Put the wait in the same stage as the load
        builder.setInsertionPoint(load);
        builder.setStageCluster(schedule[load]);
        builder.create<ttng::WaitBarrierOp>(loc, barrierSlice, phase,
                                            waitBuffers);
      }
    }
  }
}

ttng::TMEMAllocOp createTMemAlloc(OpBuilder &builder,
                                  ttng::TMEMAllocOp oldTMemAllocOp,
                                  bool multiBufferred, int numStages) {
  Location loc = oldTMemAllocOp.getLoc();
  auto oldRetType = oldTMemAllocOp.getType();
  SmallVector<int64_t> shape = {oldRetType.getShape().begin(),
                                oldRetType.getShape().end()};
  if (multiBufferred) {
    shape.insert(shape.begin(), numStages);
  }
  Type accMemDescType = triton::gpu::MemDescType::get(
      shape, oldRetType.getElementType(), oldRetType.getEncoding(),
      oldRetType.getMemorySpace(), /*mutableMemory=*/true);
  return builder.create<ttng::TMEMAllocOp>(oldTMemAllocOp.getLoc(),
                                           accMemDescType, nullptr);
}

void multibufferTensorMemory(scf::ForOp forOp, CoarseSchedule &schedule,
                             ttng::MMAv5OpInterface mma,
                             ttng::TMEMAllocOp alloc, Value &bufIdx,
                             int bufIdxArgIdx, int tmemUseNumStages) {
  SmallVector<Operation *> allocUsers = llvm::to_vector(alloc->getUsers());
  // If we are multibuffering, we require that a store is present in the loop,
  // as this is the only point we can change the accumulator buffer.
  assert(
      llvm::any_of(allocUsers,
                   [](Operation *op) { return isa<ttng::TMEMStoreOp>(op); }) &&
      "No tmem_store found in the loop");

  OpBuilder builder(alloc);
  auto newAlloc = createTMemAlloc(builder, alloc, true, tmemUseNumStages);
  Value numStagesVal = builder.create<arith::ConstantIntOp>(
      forOp.getLoc(), tmemUseNumStages, 32);
  Value zero = builder.create<arith::ConstantIntOp>(forOp.getLoc(), 0, 32);
  Value one = builder.create<arith::ConstantIntOp>(forOp.getLoc(), 1, 32);
  // Put the bufIdx increment at the beginning of the loop
  builder.setInsertionPoint(forOp.getBody(), forOp.getBody()->begin());
  bufIdx = createIncrementModulo(builder, forOp.getLoc(), bufIdx, numStagesVal,
                                 zero, one);
  for (auto user : allocUsers) {
    if (auto store = dyn_cast<ttng::TMEMStoreOp>(user)) {
      if (forOp->isAncestor(store)) {
        OpBuilderForStage stageBuilder(store, schedule);
        auto tmemSlice =
            triton::createSingleBufferView(stageBuilder, newAlloc, bufIdx);
        store.getDstMutable().assign(tmemSlice);
        stageBuilder.setInsertionPointAfter(store);
      } else {
        // Store before the loop
        assert(store->isBeforeInBlock(forOp) && "Store is not before the loop");
        builder.setInsertionPoint(store);
        auto tmemSlice =
            triton::createSingleBufferView(builder, newAlloc, zero);
        store.getDstMutable().assign(tmemSlice);
      }
    } else if (auto load = dyn_cast<ttng::TMEMLoadOp>(user)) {
      if (forOp->isAncestor(load)) {
        OpBuilderForStage stageBuilder(load, schedule);
        auto tmemSlice =
            triton::createSingleBufferView(stageBuilder, newAlloc, bufIdx);
        load.getSrcMutable().assign(tmemSlice);
      } else {
        // Load after the loop
        assert(forOp->isBeforeInBlock(load) && "Load is not after the loop");
        builder.setInsertionPoint(load);
        auto tmemSlice = triton::createSingleBufferView(
            builder, newAlloc, forOp->getResult(bufIdxArgIdx));
        load.getSrcMutable().assign(tmemSlice);
      }
    } else if (auto mma = dyn_cast<ttng::MMAv5OpInterface>(user)) {
      OpBuilderForStage stageBuilder(mma, schedule);
      auto tmemSlice =
          triton::createSingleBufferView(stageBuilder, newAlloc, bufIdx);
      mma.setAccumulator(tmemSlice);
    } else {
      llvm::errs() << "Unsupported user of the accumulator: " << *user << "\n";
      llvm::report_fatal_error("Unsupported user of the accumulator");
    }
  }
  alloc->erase();
}

scf::ForOp lowerMMA(ttng::MMAv5OpInterface mma, scf::ForOp forOp,
                    CoarseSchedule &schedule) {
  auto isLoadPipelineable = [&](Operation *op) {
    return schedule[mma].first > schedule[op].first;
  };
  if (!mmaHasPipelineableOperands(mma, forOp, isLoadPipelineable)) {
    return forOp;
  }
  auto alloc = mma.getAccumulator().getDefiningOp<ttng::TMEMAllocOp>();
  if (!alloc) {
    return forOp;
  }

  // Create barrier and wait ops
  std::pair<int, int> tmemUseStageBounds =
      getTmemUseStageBounds(alloc, forOp, schedule);
  int tmemUseNumStages =
      tmemUseStageBounds.second - tmemUseStageBounds.first + 1;
  int waitNumStages = tmemUseStageBounds.second - schedule[mma].first + 1;
  if (waitNumStages == 1 && !hasAccReadModifyWrite(mma, forOp)) {
    // Overlap the mma with itself, even if there is no use of the accumulator
    // after the mma
    waitNumStages = 2;
  }

  OpBuilder builder(forOp);
  Value minusOne = builder.create<arith::ConstantIntOp>(forOp.getLoc(), -1, 32);
  Value zero = builder.create<arith::ConstantIntOp>(forOp.getLoc(), 0, 32);
  Value one = builder.create<arith::ConstantIntOp>(forOp.getLoc(), 1, 32);
  Value waitNumStagesVal =
      builder.create<arith::ConstantIntOp>(forOp.getLoc(), waitNumStages, 32);

  // Add arguments to the forOp
  unsigned newOperandIndex = forOp.getInitArgs().size();
  SmallVector<Value> newOperands = {
      zero,     // phase
      minusOne, // barrierIdx
      minusOne, // bufIdx
  };
  scf::ForOp newForOp =
      replaceForOpWithNewSignature(builder, forOp, newOperands);
  forOp.erase();
  forOp = newForOp;

  Value phase = forOp.getRegionIterArg(newOperandIndex + 0);
  Value barrierIdx = forOp.getRegionIterArg(newOperandIndex + 1);
  Value bufIdx = forOp.getRegionIterArg(newOperandIndex + 2);

  if (waitNumStages > 1) {
    createBarrierAndWaitOps(forOp, schedule, mma, alloc, phase, barrierIdx,
                            waitNumStages, waitNumStagesVal, zero, one);
  }

  if (tmemUseNumStages > 1) {
    multibufferTensorMemory(forOp, schedule, mma, alloc, bufIdx,
                            newOperandIndex + 2, tmemUseNumStages);
  }

  SmallVector<Value> newYieldOperands;
  newYieldOperands.push_back(phase);
  newYieldOperands.push_back(barrierIdx);
  newYieldOperands.push_back(bufIdx);
  appendToForOpYield(forOp, newYieldOperands);

  return forOp;
}

scf::ForOp lowerMMAs(scf::ForOp forOp, CoarseSchedule &schedule) {
  SmallVector<ttng::MMAv5OpInterface> mmas;
  forOp.walk([&](ttng::MMAv5OpInterface mma) { mmas.push_back(mma); });
  for (auto mma : mmas) {
    forOp = lowerMMA(mma, forOp, schedule);
  }
  return forOp;
}

/////////////////////////////
// LOWER LOOP
/////////////////////////////

void lowerLoop(scf::ForOp forOp) {
  CoarseSchedule schedule;
  if (failed(schedule.deSerialize(forOp))) {
    return;
  }
  scf::ForOp newForOp = lowerMMAs(forOp, schedule);
  newForOp = lowerLoads(newForOp, schedule);
  newForOp = lowerTMADescriptors(newForOp, schedule);
  schedule.serialize(newForOp);
}

} // namespace

void lowerLoops(ModuleOp moduleOp) {
  SmallVector<scf::ForOp> loops;
  moduleOp->walk([&](scf::ForOp forOp) { loops.push_back(forOp); });
  if (loops.empty())
    return;
  for (auto forOp : loops) {
    lowerLoop(forOp);
  }
}

} // namespace gpu
} // namespace triton
} // namespace mlir<|MERGE_RESOLUTION|>--- conflicted
+++ resolved
@@ -64,18 +64,9 @@
   }
 };
 
-<<<<<<< HEAD
-bool isTMALoad(Operation *op) {
-  return isa<tt::ExperimentalDescriptorLoadOp,
-             tt::ExperimentalDescriptorGatherOp>(op);
-}
-
 DenseSet<Operation *>
 getTopLevelUsersInLoop(Operation *op, scf::ForOp forOp,
                        std::function<bool(Operation *)> filter = nullptr) {
-=======
-DenseSet<Operation *> getTopLevelUsersInLoop(Operation *op, scf::ForOp forOp) {
->>>>>>> 49040343
   DenseSet<Operation *> topLevelUsers;
   SmallVector<OpOperand *> q;
   for (auto &use : op->getUses())
@@ -479,11 +470,6 @@
       asyncLoads[op].barrier = barrier;
       asyncLoads[op].waitOp = wait;
     }
-<<<<<<< HEAD
-
-    triton::createBarrierDealloc(forOp, barrierAlloc, numBuffers);
-=======
->>>>>>> 49040343
   }
 }
 
@@ -891,8 +877,6 @@
     waitBuffers.push_back(mmaAsScaledDotOp.getBScale());
   }
   builder.create<ttng::WaitBarrierOp>(loc, barrierSlice, phase, waitBuffers);
-
-  createBarrierDealloc(forOp, barrierAlloc, numStages);
 
   // Look for loads from the accumulator in stages earlier than the wait
   // and insert a barrier before them
